--- conflicted
+++ resolved
@@ -64,12 +64,8 @@
   arbitrary = Index <$> arbitrary <*> arbitrary
 
 instance Arbitrary Package where
-<<<<<<< HEAD
-  arbitrary = Package <$> name_gen <*> arbitrary <*> arbitrary <*> arbitrary
-=======
-  arbitrary = Package
-    <$> arbitrary <*> arbitrary <*> arbitrary <*> arbitrary <*> arbitrary
->>>>>>> 1baa9366
+  arbitrary = Package <$> name_gen 
+    <*> arbitrary <*> arbitrary <*> arbitrary <*> arbitrary
 
 prop_serial :: (Eq a, Serialise a) => a -> Bool
 prop_serial x = let s = serialise x in 
@@ -80,17 +76,10 @@
 test_defs :: (Index,Cache)
 test_defs =
   let trm = Lam "A" (Lam "x" (Var "x"))
-<<<<<<< HEAD
-      typ = All "" "A" Many Any (All "" "x" Many (Var "A") (Var "A"))
+      typ = All "" "A" Many Typ (All "" "x" Many (Var "A") (Var "A"))
       def = Def "" trm typ
       Right (cid, cache) = runExcept (insertDef "id" def emptyIndex M.empty)
    in (Index (M.singleton "id" cid) (M.singleton cid "id"), cache)
-=======
-      typ = All "" "A" Many Typ (All "" "x" Many (Var "A") (Var "A"))
-      def = Def "id" "" trm typ
-      Right (cid, cache) = runExcept (insertDef def M.empty M.empty)
-   in (M.singleton "id" cid, cache)
->>>>>>> 1baa9366
 
 test_index = fst test_defs
 test_cache = snd test_defs
@@ -104,13 +93,8 @@
 term_gen :: [Name] -> Gen Term
 term_gen ctx = frequency
   [ (100,Var <$> elements ctx)
-<<<<<<< HEAD
   , (100,Ref <$> elements (M.keys (_byName test_index)))
-  , (100, return Any)
-=======
-  , (100,Ref <$> elements (M.keys test_index))
   , (100, return Typ)
->>>>>>> 1baa9366
   , (50, (name_gen >>= \n -> Lam n <$> term_gen (n:ctx)))
   , (50, App <$> term_gen ctx <*> term_gen ctx)
   , (50, Ann <$> term_gen ctx <*> term_gen ctx)
