--- conflicted
+++ resolved
@@ -12,6 +12,7 @@
 import Data.Maybe
 import Data.Text (Text)
 import qualified Data.Text as T
+import Debug.Trace
 import Test.QuickCheck
 import Test.QuickCheck.Gen ()
 import Test.QuickCheck.Instances.ByteString ()
@@ -86,40 +87,24 @@
   return $ T.cons a (T.pack $ show n)
 
 literal_gen :: Gen Literal
-<<<<<<< HEAD
 literal_gen =
   oneof
     [ return VWorld,
       VNatural <$> arbitrarySizedNatural,
-      do
-        len <- choose (1, 64) :: Gen Int
-        val <- choose (0, 2 ^ len) :: Gen Int
-        return $ VBitVector (fromIntegral len) (fromIntegral val),
+      bitVector_gen,
       VString <$> arbitrary,
       VChar <$> arbitrary,
       VI64 <$> arbitrary,
       VI32 <$> arbitrary,
       VF64 <$> arbitrary,
       VF32 <$> arbitrary,
-      VException <$> arbitrary
+      return VException
     ]
-=======
-literal_gen = oneof
-  [ return VWorld
-  , VNatural <$> arbitrarySizedNatural
-  , do
-      len <- choose (1,64) :: Gen Int
-      val <- arbitrarySizedNatural
-      return $ VBitVector (fromIntegral len*8) val
-  , VString <$> arbitrary
-  , VChar <$> arbitrary
-  , VI64 <$> arbitrary
-  , VI32 <$> arbitrary
-  , VF64 <$> arbitrary
-  , VF32 <$> arbitrary
-  , return VException
-  ]
->>>>>>> e60331f3
+
+bitVector_gen = do
+  len <- choose (1, 64) :: Gen Int
+  val <- choose (1, 2 ^ len - 1) :: Gen Integer
+  return $ VBitVector (fromIntegral len) (fromIntegral val)
 
 literalType_gen :: Gen LitType
 literalType_gen =
