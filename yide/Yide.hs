--- conflicted
+++ resolved
@@ -147,13 +147,8 @@
         cache <- liftIO $ readCache root
         def   <- catchReplErr $ deref n index cache
         defs  <- catchReplErr $ indexToDefs index cache
-<<<<<<< HEAD
         let (trm,typ) = defToHoas "^" def
-        (_,typ) <- catchReplErr (Core.check defs Ctx.empty Once trm typ)
-=======
-        let (trm,typ) = Core.defToHoas "^" def
         (_,typ,_) <- catchReplErr (Core.check defs Ctx.empty Once trm typ)
->>>>>>> 620071c5
         liftIO $ print $ typ
         return ()
       Eval t -> do
