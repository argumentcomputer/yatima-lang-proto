--- conflicted
+++ resolved
@@ -5,33 +5,25 @@
 {-# LANGUAGE TypeApplications #-}
 module Yatima where
 
-import           Yatima.CID
-import           Yatima.Import
-import           Yatima.Package
---import           Language.Yatima.IPFS
-import qualified Yatima.Core as Core
-import qualified Yatima.Core.Ctx as Ctx
+import           Yatima.Core.Ctx             (Ctx, (<|))
+import qualified Yatima.Core.Ctx             as Ctx
+import qualified Yatima.Core            as Core
 import           Yatima.Core.Hoas
-import           Yatima.IPLD
-import           Yatima.Parse
-import           Yatima.Print
-import           Yatima.Term
-import           Yatima.Uses
-<<<<<<< HEAD
-=======
-import           Yatima.Ctx             (Ctx, (<|))
-import qualified Yatima.Ctx             as Ctx
-import           Yatima.Core            (CheckErr,HOAS (..),PreContext,defToHoas)
-import qualified Yatima.Core            as Core
 import           Yatima.Print           (prettyTerm)
 import qualified Yatima.Print           as Print
 import           Yatima.Parse           (parseTerm, unsafeParseTerm)
 import qualified Yatima.Parse           as Parse
+import           Yatima.CID
+import           Yatima.Uses
 import           Yatima.Term            (Def (..), Defs, Name, Term (..))
 import qualified Yatima.Term            as Term
 import qualified Yatima.IR              as IR
 import qualified Yatima.Compiler.Scheme as Scheme
->>>>>>> 620071c5
+
+import           Yatima.IPLD
+import           Yatima.Package
+import           Yatima.Import
+import           Yatima.Print
 
 import           Control.Monad.Catch
 import           Control.Monad.Except
@@ -121,15 +113,8 @@
         ["\ESC[31m\STX✗\ESC[m\STX ", name, "\n"
         , printCIDBase32 cid, "\n"
         , T.pack $ show e]
-<<<<<<< HEAD
-    Right (_,t) -> putStrLn $ T.unpack $ T.concat
+    Right (_,t,_) -> putStrLn $ T.unpack $ T.concat
         ["\ESC[32m\STX✓\ESC[m\STX ",name, ": ", printHoas t]
-
--- | Evaluate a `Hoas` from a file
-normDef :: Name -> FilePath -> IO Hoas
-=======
-    Right (_,t,_) -> putStrLn $ T.unpack $ T.concat
-        ["\ESC[32m\STX✓\ESC[m\STX ",name, ": ", Core.printHOAS t]
 
 compileFile :: FilePath -> IO ()
 compileFile file = do
@@ -152,8 +137,7 @@
     Right (_,_,c) -> return $ Scheme.defToCode name c
 
 -- | Evaluate a `HOAS` from a file
-normDef :: Name -> FilePath -> IO HOAS
->>>>>>> 620071c5
+normDef :: Name -> FilePath -> IO Hoas
 normDef name file = do
   (r,c,p) <- loadFile file
   let index = _index p
@@ -186,11 +170,7 @@
   let hTerm = termToHoas Ctx.empty term in
   case runExcept (Core.infer defs Ctx.empty Once hTerm) of
     Left err -> Left err
-<<<<<<< HEAD
-    Right (_,ty) -> Right (hoasToTerm Ctx.empty ty)
-=======
-    Right (_,ty,_) -> Right (Core.hoasToTerm Ctx.empty ty)
->>>>>>> 620071c5
+    Right (_,ty,_) -> Right (hoasToTerm Ctx.empty ty)
 
 check :: Defs -> Term -> Term -> Either Core.CheckErr Term
 check defs term typ_ =
@@ -198,11 +178,7 @@
   let hType = termToHoas Ctx.empty typ_ in
   case runExcept (Core.check defs Ctx.empty Once hTerm hType) of
     Left err     -> Left err
-<<<<<<< HEAD
-    Right (_,ty) -> Right (hoasToTerm Ctx.empty ty)
-=======
-    Right (_,ty,_) -> Right (Core.hoasToTerm Ctx.empty ty)
->>>>>>> 620071c5
+    Right (_,ty,_) -> Right (hoasToTerm Ctx.empty ty)
 
 synth :: Defs -> Term -> Term -> Either Core.CheckErr (Term, Term)
 synth defs term typ_ =
