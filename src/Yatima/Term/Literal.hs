{-# LANGUAGE DeriveDataTypeable #-}
{-# LANGUAGE ScopedTypeVariables #-}
{-# LANGUAGE TypeApplications #-}

<<<<<<< HEAD
module Yatima.Term.Literal where
=======
import           Data.Text                (Text)
import qualified Data.Text                as T
import qualified Data.Text.Encoding       as T
import           Data.Word
import           Data.Data
>>>>>>> ece4532b

import Codec.Serialise
import Codec.Serialise.Decoding
import Codec.Serialise.Encoding
import Control.Monad
import Data.ByteString (ByteString)
import Data.ByteString.Base64
import qualified Data.ByteString.Lazy as BSL
import Data.Data
import Data.Text (Text)
import qualified Data.Text.Encoding as T
import Data.Word
import Numeric.Natural

data Literal
  = VWorld
<<<<<<< HEAD
  | VNatural Natural
  | VF64 Double
  | VF32 Float
  | VI64 Word64
  | VI32 Word32
  | VBitVector Natural ByteString
  | VString Text
  | VChar Char
  | VException
  deriving (Eq, Show, Data)
=======
  | VNatural   Natural
  | VF64       Double
  | VF32       Float
  | VI64       Word64
  | VI32       Word32
  | VBitVector Natural Natural
  | VString    Text
  | VChar      Char
  | VException Text
  deriving (Eq,Show,Data)
>>>>>>> ece4532b

data LitType
  = TWorld
  | TNatural
  | TF64
  | TF32
  | TI64
  | TI32
  | TBitVector
  | TString
  | TChar
  | TException
  deriving (Eq, Show, Data)

encodeLiteral :: Literal -> Encoding
encodeLiteral t = case t of
<<<<<<< HEAD
  VWorld -> encodeListLen 2 <> ctor <> tag 0
  VNatural x -> encodeListLen 3 <> ctor <> tag 1 <> encode x
  VF64 x ->
    encodeListLen 3 <> ctor <> tag 2
      <> encodeString (serialiseBase64 x)
  VF32 x ->
    encodeListLen 3 <> ctor <> tag 3
      <> encodeString (serialiseBase64 x)
  VI64 x -> encodeListLen 3 <> ctor <> tag 4 <> encode x
  VI32 x -> encodeListLen 3 <> ctor <> tag 5 <> encode x
  VBitVector n x ->
    encodeListLen 4 <> ctor <> tag 6 <> encode n
      <> encodeString (serialiseBase64 x)
  VString x -> encodeListLen 3 <> ctor <> tag 7 <> encode x
  VChar x -> encodeListLen 3 <> ctor <> tag 8 <> encode x
  VException -> encodeListLen 2 <> ctor <> tag 9
=======
  VWorld         -> encodeListLen 1 <> ctor <> tag 0
  VNatural x     -> encodeListLen 2 <> ctor <> tag 1 <> encode x
  VF64 x         -> encodeListLen 2 <> ctor <> tag 2 <> encode x
  VF32 x         -> encodeListLen 2 <> ctor <> tag 3 <> encode x
  VI64 x         -> encodeListLen 2 <> ctor <> tag 4 <> encode x
  VI32 x         -> encodeListLen 2 <> ctor <> tag 5 <> encode x
  VBitVector n x -> encodeListLen 3 <> ctor <> tag 6 <> encode n <> encode x
  VString x      -> encodeListLen 2 <> ctor <> tag 7 <> encode (T.encodeUtf8 x)
  VChar x        -> encodeListLen 2 <> ctor <> tag 8 <> encode x
  VException s   -> encodeListLen 2 <> ctor <> tag 9 <> encode s
>>>>>>> ece4532b
  where
    serialiseBase64 :: forall a. Serialise a => a -> Text
    serialiseBase64 = encodeBase64 . BSL.toStrict . serialise @a
    ctor = encodeString "Lit"
    tag = encodeInt

decodeLiteral :: Decoder s Literal
decodeLiteral = do
  size <- decodeListLen
  ctor <- decodeString
  when (ctor /= "Lit") (fail $ "invalid Literal tag: " ++ show ctor)
<<<<<<< HEAD
  tag <- decodeInt
  case (size, tag) of
    (2, 0) -> pure VWorld
    (3, 1) -> VNatural <$> decode
    (3, 2) -> (VF64 . deserialiseBase64) <$> decodeString
    (3, 3) -> (VF32 . deserialiseBase64) <$> decodeString
    (3, 4) -> VI64 <$> decode
    (3, 5) -> VI32 <$> decode
    (4, 6) -> VBitVector <$> decode <*> (deserialiseBase64 <$> decodeString)
    (3, 7) -> VString <$> decode
    (3, 8) -> VChar <$> decode
    (2, 9) -> pure VException
    _ ->
      fail $
        concat
          ["invalid Literal with size: ", show size, " and tag: ", show tag]
  where
    deserialiseBase64 :: forall a. Serialise a => Text -> a
    deserialiseBase64 =
      deserialise @a . BSL.fromStrict . decodeBase64Lenient . T.encodeUtf8
=======
  tag  <- decodeInt
  case (size,tag) of
    (1,0) -> pure VWorld
    (2,1) -> VNatural   <$> decode
    (2,2) -> VF64       <$> decode
    (2,3) -> VF32       <$> decode
    (2,4) -> VI64       <$> decode
    (2,5) -> VI32       <$> decode
    (3,6) -> VBitVector <$> decode <*> decode
    (2,7) -> do
      bs <- decodeBytes
      case T.decodeUtf8' bs of
        Left  e -> fail $ "invalid Literal string with UTF-8 error: " ++ show e
        Right x -> return $ VString x
    (2,8) -> VChar      <$> decode
    (2,9) -> VException <$> decode
    _     -> fail $ concat
       ["invalid Literal with size: ", show size, " and tag: ", show tag]
>>>>>>> ece4532b

instance Serialise Literal where
  encode = encodeLiteral
  decode = decodeLiteral

encodeLitType :: LitType -> Encoding
encodeLitType t = case t of
  TWorld -> encodeListLen 2 <> ctor <> tag 0
  TNatural -> encodeListLen 2 <> ctor <> tag 1
  TF64 -> encodeListLen 2 <> ctor <> tag 2
  TF32 -> encodeListLen 2 <> ctor <> tag 3
  TI64 -> encodeListLen 2 <> ctor <> tag 4
  TI32 -> encodeListLen 2 <> ctor <> tag 5
  TBitVector -> encodeListLen 2 <> ctor <> tag 6
  TString -> encodeListLen 2 <> ctor <> tag 7
  TChar -> encodeListLen 2 <> ctor <> tag 8
  TException -> encodeListLen 2 <> ctor <> tag 9
  where
    ctor = encodeString "LTy"
    tag = encodeInt

decodeLitType :: Decoder s LitType
decodeLitType = do
  size <- decodeListLen
  ctor <- decodeString
  when (ctor /= "LTy") (fail $ "invalid LitType tag: " ++ show ctor)
  tag <- decodeInt
  case (size, tag) of
    (2, 0) -> return TWorld
    (2, 1) -> return TNatural
    (2, 2) -> return TF64
    (2, 3) -> return TF32
    (2, 4) -> return TI64
    (2, 5) -> return TI32
    (2, 6) -> return TBitVector
    (2, 7) -> return TString
    (2, 8) -> return TChar
    (2, 9) -> return TException
    _ ->
      fail $
        concat
          ["invalid LitType with size: ", show size, " and tag: ", show tag]

instance Serialise LitType where
  encode = encodeLitType
  decode = decodeLitType<|MERGE_RESOLUTION|>--- conflicted
+++ resolved
@@ -2,21 +2,12 @@
 {-# LANGUAGE ScopedTypeVariables #-}
 {-# LANGUAGE TypeApplications #-}
 
-<<<<<<< HEAD
 module Yatima.Term.Literal where
-=======
-import           Data.Text                (Text)
-import qualified Data.Text                as T
-import qualified Data.Text.Encoding       as T
-import           Data.Word
-import           Data.Data
->>>>>>> ece4532b
 
 import Codec.Serialise
 import Codec.Serialise.Decoding
 import Codec.Serialise.Encoding
 import Control.Monad
-import Data.ByteString (ByteString)
 import Data.ByteString.Base64
 import qualified Data.ByteString.Lazy as BSL
 import Data.Data
@@ -27,29 +18,16 @@
 
 data Literal
   = VWorld
-<<<<<<< HEAD
   | VNatural Natural
   | VF64 Double
   | VF32 Float
   | VI64 Word64
   | VI32 Word32
-  | VBitVector Natural ByteString
+  | VBitVector Natural Natural
   | VString Text
   | VChar Char
-  | VException
+  | VException Text
   deriving (Eq, Show, Data)
-=======
-  | VNatural   Natural
-  | VF64       Double
-  | VF32       Float
-  | VI64       Word64
-  | VI32       Word32
-  | VBitVector Natural Natural
-  | VString    Text
-  | VChar      Char
-  | VException Text
-  deriving (Eq,Show,Data)
->>>>>>> ece4532b
 
 data LitType
   = TWorld
@@ -66,7 +44,6 @@
 
 encodeLiteral :: Literal -> Encoding
 encodeLiteral t = case t of
-<<<<<<< HEAD
   VWorld -> encodeListLen 2 <> ctor <> tag 0
   VNatural x -> encodeListLen 3 <> ctor <> tag 1 <> encode x
   VF64 x ->
@@ -78,23 +55,10 @@
   VI64 x -> encodeListLen 3 <> ctor <> tag 4 <> encode x
   VI32 x -> encodeListLen 3 <> ctor <> tag 5 <> encode x
   VBitVector n x ->
-    encodeListLen 4 <> ctor <> tag 6 <> encode n
-      <> encodeString (serialiseBase64 x)
+    encodeListLen 4 <> ctor <> tag 6 <> encode n <> encode x
   VString x -> encodeListLen 3 <> ctor <> tag 7 <> encode x
   VChar x -> encodeListLen 3 <> ctor <> tag 8 <> encode x
-  VException -> encodeListLen 2 <> ctor <> tag 9
-=======
-  VWorld         -> encodeListLen 1 <> ctor <> tag 0
-  VNatural x     -> encodeListLen 2 <> ctor <> tag 1 <> encode x
-  VF64 x         -> encodeListLen 2 <> ctor <> tag 2 <> encode x
-  VF32 x         -> encodeListLen 2 <> ctor <> tag 3 <> encode x
-  VI64 x         -> encodeListLen 2 <> ctor <> tag 4 <> encode x
-  VI32 x         -> encodeListLen 2 <> ctor <> tag 5 <> encode x
-  VBitVector n x -> encodeListLen 3 <> ctor <> tag 6 <> encode n <> encode x
-  VString x      -> encodeListLen 2 <> ctor <> tag 7 <> encode (T.encodeUtf8 x)
-  VChar x        -> encodeListLen 2 <> ctor <> tag 8 <> encode x
-  VException s   -> encodeListLen 2 <> ctor <> tag 9 <> encode s
->>>>>>> ece4532b
+  VException s -> encodeListLen 3 <> ctor <> tag 9 <> encode s
   where
     serialiseBase64 :: forall a. Serialise a => a -> Text
     serialiseBase64 = encodeBase64 . BSL.toStrict . serialise @a
@@ -106,7 +70,6 @@
   size <- decodeListLen
   ctor <- decodeString
   when (ctor /= "Lit") (fail $ "invalid Literal tag: " ++ show ctor)
-<<<<<<< HEAD
   tag <- decodeInt
   case (size, tag) of
     (2, 0) -> pure VWorld
@@ -115,10 +78,10 @@
     (3, 3) -> (VF32 . deserialiseBase64) <$> decodeString
     (3, 4) -> VI64 <$> decode
     (3, 5) -> VI32 <$> decode
-    (4, 6) -> VBitVector <$> decode <*> (deserialiseBase64 <$> decodeString)
+    (4, 6) -> VBitVector <$> decode <*> decode
     (3, 7) -> VString <$> decode
     (3, 8) -> VChar <$> decode
-    (2, 9) -> pure VException
+    (3, 9) -> VException <$> decode
     _ ->
       fail $
         concat
@@ -127,26 +90,6 @@
     deserialiseBase64 :: forall a. Serialise a => Text -> a
     deserialiseBase64 =
       deserialise @a . BSL.fromStrict . decodeBase64Lenient . T.encodeUtf8
-=======
-  tag  <- decodeInt
-  case (size,tag) of
-    (1,0) -> pure VWorld
-    (2,1) -> VNatural   <$> decode
-    (2,2) -> VF64       <$> decode
-    (2,3) -> VF32       <$> decode
-    (2,4) -> VI64       <$> decode
-    (2,5) -> VI32       <$> decode
-    (3,6) -> VBitVector <$> decode <*> decode
-    (2,7) -> do
-      bs <- decodeBytes
-      case T.decodeUtf8' bs of
-        Left  e -> fail $ "invalid Literal string with UTF-8 error: " ++ show e
-        Right x -> return $ VString x
-    (2,8) -> VChar      <$> decode
-    (2,9) -> VException <$> decode
-    _     -> fail $ concat
-       ["invalid Literal with size: ", show size, " and tag: ", show tag]
->>>>>>> ece4532b
 
 instance Serialise Literal where
   encode = encodeLiteral
