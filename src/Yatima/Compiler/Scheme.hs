--- conflicted
+++ resolved
@@ -7,22 +7,15 @@
 --  Stability   : experimental
 module Yatima.Compiler.Scheme where
 
+import Data.Map (Map)
+import qualified Data.Map as Map
 import Data.Text (Text)
 import qualified Data.Text as T
 import qualified Data.Text.Lazy as LT
 import qualified Data.Text.Lazy.Builder as TB
-<<<<<<< HEAD
 import Yatima.Core.IR
 import Yatima.Core.Prim
 import Yatima.Term
-=======
-import           Data.Map               (Map)
-import qualified Data.Map               as Map
-
-import           Yatima.Core.IR
-import           Yatima.Core.Prim
-import           Yatima.Term
->>>>>>> ece4532b
 
 data Scheme where
   Define :: Name -> Scheme -> Scheme
@@ -49,7 +42,6 @@
 defToScheme nam trm = Define (T.cons ':' nam) (termToScheme trm)
 
 termToScheme :: IR -> Scheme
-<<<<<<< HEAD
 termToScheme trm = go [] Once trm
   where
     go :: [Scheme] -> Uses -> IR -> Scheme
@@ -86,8 +78,7 @@
       TypI -> noArgs args Nil
       LTyI typ -> noArgs args Nil
     nonPrim nam = T.cons ':' nam
-    apply [] trm = trm
-    apply (arg : args) trm = apply args (Apply trm [arg])
+    apply args trm = foldl (\acc arg -> Apply acc [arg]) trm args
     noArgs args trm = if args == [] then trm else error "Compilation error"
     captureLet use trm lets = case trm of
       AppI None fun _ -> captureLet use fun lets
@@ -130,7 +121,7 @@
       Operator opr -> oprToCode opr
       Begin exps end -> "(begin" <> mconcat (map (go (dep + 2) True) (exps ++ [end])) <> ")"
       Assign nam exp -> "(set! " <> name nam <> go (dep + 7 + T.length nam) False exp <> ")"
-      Equal exp1 exp2 -> "(= " <> go (dep + 3) False exp1 <> go (dep + 3) True exp2 <> ")"
+      Equal exp1 exp2 -> "(equal? " <> go (dep + 8) False exp1 <> go (dep + 8) True exp2 <> ")"
       If exp tru fal -> "(if " <> go (dep + 4) False exp <> go (dep + 4) True tru <> go (dep + 4) True fal <> ")"
       Nil -> "'()"
     name :: Name -> TB.Builder
@@ -143,114 +134,25 @@
 
 litToCode :: Literal -> TB.Builder
 litToCode lit = case lit of
-  VNatural x -> TB.fromString $ show x
-  _ -> "'()" -- TODO
-=======
-termToScheme trm = go [] Once trm where
-  go :: [Scheme] -> Uses -> IR -> Scheme
-  go args use trm = case trm of
-    -- Erased computations
-    LamI None nam bod   -> go args use bod
-    AppI None fun _     -> go args use fun
-    LetI _ None _ _ bod -> go args use bod
-
-    RefI nam -> apply args $ Variable (nonPrim nam)
-    VarI nam -> apply args $ Variable (nonPrim nam)
-    LamI argUse nam bod ->
-      apply args $ Lambda [nonPrim nam] (go [] use bod)
-    AppI argUse fun arg ->
-      go (go [] (use *# argUse) arg : args) use fun
-    LetI False valUse nam val bod ->
-      apply args $ captureLet use trm []
-    LetI True  valUse nam val bod ->
-      apply args $ Letrec (nonPrim nam) (go [] (use *# valUse) val) (go [] use bod)
-    NewI exp            -> go args use exp
-    UseI exp Nothing    -> go args use exp
-    UseI exp (Just typ) -> useLit typ args (go [] use exp)
-    -- Native datatypes
-    LitI lit -> noArgs args $ Value lit
-    OprI opr ->
-      let arity = oprArity opr
-          (appArgs, restArgs) = splitAt arity args
-          -- Rest of the lambda variables that were not annihilited by the application of appArgs:
-          restVars = map (\n -> T.pack ("x" ++ show n)) [1 .. arity-length appArgs]
-          operands = appArgs ++ map Variable restVars
-      in noArgs restArgs $ foldr (\x -> Lambda [x]) (Apply (Operator opr) operands) restVars
-    -- Types are erased
-    AllI nam use typ bod -> noArgs args Nil
-    SlfI nam bod         -> noArgs args Nil
-    TypI                 -> noArgs args Nil
-    LTyI typ             -> noArgs args Nil
-  nonPrim nam = T.cons ':' nam
-  apply args trm = foldl (\acc arg -> Apply acc [arg]) trm args
-  noArgs args trm = if args == [] then trm else error "Compilation error"
-  captureLet use trm lets = case trm of
-    AppI None fun _     -> captureLet use fun lets
-    LamI None _ bod     -> captureLet use bod lets
-    LetI _ None _ _ bod -> captureLet use bod lets
-    LetI False valUse nam val bod ->
-      captureLet use bod ((nonPrim nam, go [] (use *# valUse) val) : lets)
-    _ -> Lets (reverse lets) (go [] use trm)
-
--- Transform Scheme AST into code.
-schemeToCode :: Scheme -> Text
-schemeToCode trm = LT.toStrict $ TB.toLazyText (go 0 False trm) where
-  -- The `Int` variable `dep` represents the depth of the indentation
-  go :: Int -> Bool -> Scheme -> TB.Builder
-  go dep True  trm = indent dep <> go dep False trm
-  go dep False trm = case trm of
-    Define   nam  bod      -> "(define " <> name nam <> go 2 True bod <> ")\n"
-    Variable nam           -> name nam
-    Lambda   nams bod      -> "(lambda (" <> mergeWith " " (map name nams) <> ")" <> go (dep+2) True bod <> ")"
-    Apply    fun  args     ->
-      "(" <> go (dep+1) False fun <>
-      mconcat (map (go (dep+1) True) args) <> ")"
-    Lets     bnds bod      ->
-      "(let* (" <>
-      mergeWith (indent (dep+7)) (map printBnd bnds) <>
-      ")" <> go (dep+2) True bod <> ")"
-      where printBnd (nam, exp) = "(" <> name nam <> " " <> go (dep+9+T.length nam) False exp <> ")"
-    Letrec   nam  exp  bod ->
-      "(letrec ((" <> name nam <> " " <>
-      go (dep+11+T.length nam) False exp <> "))" <>
-      go (dep+2) True bod <> ")"
-    Value    lit           -> litToCode lit
-    Operator opr           -> oprToCode opr
-    Begin    exps end      -> "(begin" <> mconcat (map (go (dep+2) True) (exps ++ [end])) <> ")"
-    Assign   nam  exp      -> "(set! " <> name nam <> go (dep+7+T.length nam) False exp <> ")"
-    Equal    exp1 exp2     -> "(equal? " <> go (dep+8) False exp1 <> go (dep+8) True exp2 <> ")"
-    If       exp  tru  fal -> "(if " <> go (dep+4) False exp <> go (dep+4) True tru <> go (dep+4) True fal <> ")"
-    Nil                    -> "'()"
-  name :: Name -> TB.Builder
-  name "" = "_"
-  name x  = TB.fromText x
-  indent dep = "\n" <> (TB.fromString $ replicate dep ' ')
-  mergeWith sep []     = ""
-  mergeWith sep [x]    = x
-  mergeWith sep (x:xs) = x <> sep <> mergeWith sep xs
-
-litToCode :: Literal -> TB.Builder
-litToCode lit = case lit of
-  VNatural   x    -> show' x
-  VI64       x    -> show' x
-  VI32       x    -> show' x
-  VF64       x    -> show' x
-  VF32       x    -> show' x
+  VNatural x -> show' x
+  VI64 x -> show' x
+  VI32 x -> show' x
+  VF64 x -> show' x
+  VF32 x -> show' x
   VBitVector n bs -> error "TODO"
-  VString    t    -> show' t
-  VChar      c    -> "#\\" <> TB.singleton c
-  VException s    -> "(throw-error " <> TB.fromText s <> ")"
-  VWorld          -> error "Cannot compile a world value."
+  VString t -> show' t
+  VChar c -> "#\\" <> TB.singleton c
+  VException s -> "(throw-error " <> TB.fromText s <> ")"
+  VWorld -> error "Cannot compile a world value."
   where
     show' :: Show a => a -> TB.Builder
     show' = TB.fromString . show
->>>>>>> ece4532b
 
 oprToCode :: PrimOp -> TB.Builder
 oprToCode opr = case opr of
-<<<<<<< HEAD
+  -- Natural number operations
   Natural_succ -> "1+"
-  Natural_pred -> "1-"
+  Natural_pred -> "pred"
   Natural_add -> "+"
   Natural_mul -> "*"
   Natural_sub -> "-"
@@ -259,241 +161,214 @@
   Natural_gt -> ">"
   Natural_ge -> ">="
   Natural_eq -> "="
-  Natural_ne -> "(lambda (x y) (not (= x y)))"
+  Natural_ne -> "neq"
   Natural_lt -> "<"
   Natural_le -> "<="
-  _ -> "'()" -- TODO
-=======
-  -- Natural number operations
-  Natural_succ        -> "1+"
-  Natural_pred        -> "pred"
-  Natural_add         -> "+"
-  Natural_mul         -> "*"
-  Natural_sub         -> "-"
-  Natural_div         -> "div"
-  Natural_mod         -> "mod"
-  Natural_gt          -> ">"
-  Natural_ge          -> ">="
-  Natural_eq          -> "="
-  Natural_ne          -> "neq"
-  Natural_lt          -> "<"
-  Natural_le          -> "<="
-  Natural_to_I64      -> error "TODO"
-  Natural_to_I32      -> error "TODO"
+  Natural_to_I64 -> error "TODO"
+  Natural_to_I32 -> error "TODO"
   -- Char and string operations
-  Char_to_U8          -> error "TODO"
-  Char_ord            -> error "TODO"
-  String_cons         -> "string-cons"
-  String_concat       -> "string-append"
+  Char_to_U8 -> error "TODO"
+  Char_ord -> error "TODO"
+  String_cons -> "string-cons"
+  String_concat -> "string-append"
   -- Fixnum operations
-  I64_clz             -> error "TODO"
-  I64_ctz             -> error "TODO"
-  I64_popcnt          -> error "TODO"
-  I32_wrap_I64        -> error "TODO"
-  F32_convert_I64_s   -> error "TODO"
-  F32_convert_I64_u   -> error "TODO"
+  I64_clz -> error "TODO"
+  I64_ctz -> error "TODO"
+  I64_popcnt -> error "TODO"
+  I32_wrap_I64 -> error "TODO"
+  F32_convert_I64_s -> error "TODO"
+  F32_convert_I64_u -> error "TODO"
   F64_reinterpret_I64 -> error "TODO"
-  F64_convert_I64_s   -> error "TODO"
-  F64_convert_I64_u   -> error "TODO"
-  Natural_from_I64    -> error "TODO"
-  Char_chr            -> error "TODO"
-  I64_to_U64          -> error "TODO"
-  I64_eqz             -> "fxzero?"
-  I64_eq              -> "fx="
-  I64_ne              -> "fxneq"
-  I64_lt_s            -> "fx<"
-  I64_lt_u            -> error "TODO"
-  I64_gt_s            -> "fx>"
-  I64_gt_u            -> error "TODO"
-  I64_le_s            -> "fx<="
-  I64_le_u            -> error "TODO"
-  I64_ge_s            -> "fx>="
-  I64_ge_u            -> error "TODO"
-  I64_add             -> "fx+"
-  I64_sub             -> "fx-"
-  I64_mul             -> "fx*"
-  I64_div_s           -> "fxdiv"
-  I64_div_u           -> error "TODO"
-  I64_rem_s           -> "fxmod"
-  I64_rem_u           -> error "TODO"
-  I64_and             -> "fxand"
-  I64_or              -> "fxior"
-  I64_xor             -> "fxxor"
-  I64_shl             -> "fxarithmetic-shift-left"
-  I64_shr_s           -> "fxarithmetic-shift-right"
-  I64_shr_u           -> error "TODO"
-  I64_rotl            -> error "TODO"
-  I64_rotr            -> error "TODO"
-  I32_eqz             -> error "TODO"
-  I32_clz             -> error "TODO"
-  I32_ctz             -> error "TODO"
-  I32_popcnt          -> error "TODO"
-  I64_extend_I32_s    -> error "TODO"
-  I64_extend_I32_u    -> error "TODO"
+  F64_convert_I64_s -> error "TODO"
+  F64_convert_I64_u -> error "TODO"
+  Natural_from_I64 -> error "TODO"
+  Char_chr -> error "TODO"
+  I64_to_U64 -> error "TODO"
+  I64_eqz -> "fxzero?"
+  I64_eq -> "fx="
+  I64_ne -> "fxneq"
+  I64_lt_s -> "fx<"
+  I64_lt_u -> error "TODO"
+  I64_gt_s -> "fx>"
+  I64_gt_u -> error "TODO"
+  I64_le_s -> "fx<="
+  I64_le_u -> error "TODO"
+  I64_ge_s -> "fx>="
+  I64_ge_u -> error "TODO"
+  I64_add -> "fx+"
+  I64_sub -> "fx-"
+  I64_mul -> "fx*"
+  I64_div_s -> "fxdiv"
+  I64_div_u -> error "TODO"
+  I64_rem_s -> "fxmod"
+  I64_rem_u -> error "TODO"
+  I64_and -> "fxand"
+  I64_or -> "fxior"
+  I64_xor -> "fxxor"
+  I64_shl -> "fxarithmetic-shift-left"
+  I64_shr_s -> "fxarithmetic-shift-right"
+  I64_shr_u -> error "TODO"
+  I64_rotl -> error "TODO"
+  I64_rotr -> error "TODO"
+  I32_eqz -> error "TODO"
+  I32_clz -> error "TODO"
+  I32_ctz -> error "TODO"
+  I32_popcnt -> error "TODO"
+  I64_extend_I32_s -> error "TODO"
+  I64_extend_I32_u -> error "TODO"
   F32_reinterpret_I32 -> error "TODO"
-  F32_convert_I32_s   -> error "TODO"
-  F32_convert_I32_u   -> error "TODO"
-  F64_convert_I32_s   -> error "TODO"
-  F64_convert_I32_u   -> error "TODO"
-  Natural_from_I32    -> error "TODO"
-  I32_to_U32          -> error "TODO"
-  I32_eq              -> error "TODO"
-  I32_ne              -> error "TODO"
-  I32_lt_s            -> error "TODO"
-  I32_lt_u            -> error "TODO"
-  I32_gt_s            -> error "TODO"
-  I32_gt_u            -> error "TODO"
-  I32_le_s            -> error "TODO"
-  I32_le_u            -> error "TODO"
-  I32_ge_s            -> error "TODO"
-  I32_ge_u            -> error "TODO"
-  I32_add             -> error "TODO"
-  I32_sub             -> error "TODO"
-  I32_mul             -> error "TODO"
-  I32_div_s           -> error "TODO"
-  I32_div_u           -> error "TODO"
-  I32_rem_s           -> error "TODO"
-  I32_rem_u           -> error "TODO"
-  I32_and             -> error "TODO"
-  I32_or              -> error "TODO"
-  I32_xor             -> error "TODO"
-  I32_shl             -> error "TODO"
-  I32_shr_u           -> error "TODO"
-  I32_shr_s           -> error "TODO"
-  I32_rotl            -> error "TODO"
-  I32_rotr            -> error "TODO"
+  F32_convert_I32_s -> error "TODO"
+  F32_convert_I32_u -> error "TODO"
+  F64_convert_I32_s -> error "TODO"
+  F64_convert_I32_u -> error "TODO"
+  Natural_from_I32 -> error "TODO"
+  I32_to_U32 -> error "TODO"
+  I32_eq -> error "TODO"
+  I32_ne -> error "TODO"
+  I32_lt_s -> error "TODO"
+  I32_lt_u -> error "TODO"
+  I32_gt_s -> error "TODO"
+  I32_gt_u -> error "TODO"
+  I32_le_s -> error "TODO"
+  I32_le_u -> error "TODO"
+  I32_ge_s -> error "TODO"
+  I32_ge_u -> error "TODO"
+  I32_add -> error "TODO"
+  I32_sub -> error "TODO"
+  I32_mul -> error "TODO"
+  I32_div_s -> error "TODO"
+  I32_div_u -> error "TODO"
+  I32_rem_s -> error "TODO"
+  I32_rem_u -> error "TODO"
+  I32_and -> error "TODO"
+  I32_or -> error "TODO"
+  I32_xor -> error "TODO"
+  I32_shl -> error "TODO"
+  I32_shr_u -> error "TODO"
+  I32_shr_s -> error "TODO"
+  I32_rotl -> error "TODO"
+  I32_rotr -> error "TODO"
   -- Floating point operations
-  F64_abs             -> error "TODO"
-  F64_neg             -> error "TODO"
-  F64_ceil            -> error "TODO"
-  F64_floor           -> error "TODO"
-  F64_trunc           -> error "TODO"
-  F64_nearest         -> error "TODO"
-  F64_sqrt            -> error "TODO"
-  F64_promote_F32     -> error "TODO"
+  F64_abs -> error "TODO"
+  F64_neg -> error "TODO"
+  F64_ceil -> error "TODO"
+  F64_floor -> error "TODO"
+  F64_trunc -> error "TODO"
+  F64_nearest -> error "TODO"
+  F64_sqrt -> error "TODO"
+  F64_promote_F32 -> error "TODO"
   I64_reinterpret_F64 -> error "TODO"
-  F64_to_U64          -> error "TODO"
-  I32_trunc_F64_s     -> error "TODO"
-  I32_trunc_F64_u     -> error "TODO"
-  I64_trunc_F64_s     -> error "TODO"
-  I64_trunc_F64_u     -> error "TODO"
-  F64_eq              -> error "TODO"
-  F64_ne              -> error "TODO"
-  F64_lt              -> error "TODO"
-  F64_gt              -> error "TODO"
-  F64_le              -> error "TODO"
-  F64_ge              -> error "TODO"
-  F64_add             -> error "TODO"
-  F64_sub             -> error "TODO"
-  F64_mul             -> error "TODO"
-  F64_div             -> error "TODO"
-  F64_min             -> error "TODO"
-  F64_max             -> error "TODO"
-  F64_copysign        -> error "TODO"
-  F32_abs             -> error "TODO"
-  F32_neg             -> error "TODO"
-  F32_ceil            -> error "TODO"
-  F32_floor           -> error "TODO"
-  F32_trunc           -> error "TODO"
-  F32_nearest         -> error "TODO"
-  F32_sqrt            -> error "TODO"
-  F32_demote_F64      -> error "TODO"
+  F64_to_U64 -> error "TODO"
+  I32_trunc_F64_s -> error "TODO"
+  I32_trunc_F64_u -> error "TODO"
+  I64_trunc_F64_s -> error "TODO"
+  I64_trunc_F64_u -> error "TODO"
+  F64_eq -> error "TODO"
+  F64_ne -> error "TODO"
+  F64_lt -> error "TODO"
+  F64_gt -> error "TODO"
+  F64_le -> error "TODO"
+  F64_ge -> error "TODO"
+  F64_add -> error "TODO"
+  F64_sub -> error "TODO"
+  F64_mul -> error "TODO"
+  F64_div -> error "TODO"
+  F64_min -> error "TODO"
+  F64_max -> error "TODO"
+  F64_copysign -> error "TODO"
+  F32_abs -> error "TODO"
+  F32_neg -> error "TODO"
+  F32_ceil -> error "TODO"
+  F32_floor -> error "TODO"
+  F32_trunc -> error "TODO"
+  F32_nearest -> error "TODO"
+  F32_sqrt -> error "TODO"
+  F32_demote_F64 -> error "TODO"
   I32_reinterpret_F32 -> error "TODO"
-  I32_trunc_F32_s     -> error "TODO"
-  I32_trunc_F32_u     -> error "TODO"
-  I64_trunc_F32_s     -> error "TODO"
-  I64_trunc_F32_u     -> error "TODO"
-  F32_to_U32          -> error "TODO"
-  F32_eq              -> error "TODO"
-  F32_ne              -> error "TODO"
-  F32_lt              -> error "TODO"
-  F32_gt              -> error "TODO"
-  F32_le              -> error "TODO"
-  F32_ge              -> error "TODO"
-  F32_add             -> error "TODO"
-  F32_sub             -> error "TODO"
-  F32_mul             -> error "TODO"
-  F32_div             -> error "TODO"
-  F32_min             -> error "TODO"
-  F32_max             -> error "TODO"
-  F32_copysign        -> error "TODO"
+  I32_trunc_F32_s -> error "TODO"
+  I32_trunc_F32_u -> error "TODO"
+  I64_trunc_F32_s -> error "TODO"
+  I64_trunc_F32_u -> error "TODO"
+  F32_to_U32 -> error "TODO"
+  F32_eq -> error "TODO"
+  F32_ne -> error "TODO"
+  F32_lt -> error "TODO"
+  F32_gt -> error "TODO"
+  F32_le -> error "TODO"
+  F32_ge -> error "TODO"
+  F32_add -> error "TODO"
+  F32_sub -> error "TODO"
+  F32_mul -> error "TODO"
+  F32_div -> error "TODO"
+  F32_min -> error "TODO"
+  F32_max -> error "TODO"
+  F32_copysign -> error "TODO"
   -- Bitstring operations
-  BitVector_b0        -> error "TODO"
-  BitVector_b1        -> error "TODO"
-  BitVector_length    -> error "TODO"
-  BitVector_concat    -> error "TODO"
-  Char_from_U8        -> error "TODO"
-  I32_from_U32        -> error "TODO"
-  F32_from_U32        -> error "TODO"
-  I64_from_U64        -> error "TODO"
-  F64_from_U64        -> error "TODO"
->>>>>>> ece4532b
+  BitVector_b0 -> error "TODO"
+  BitVector_b1 -> error "TODO"
+  BitVector_length -> error "TODO"
+  BitVector_concat -> error "TODO"
+  Char_from_U8 -> error "TODO"
+  I32_from_U32 -> error "TODO"
+  F32_from_U32 -> error "TODO"
+  I64_from_U64 -> error "TODO"
+  F64_from_U64 -> error "TODO"
 
 useLit :: LitType -> [Scheme] -> Scheme -> Scheme
 useLit typ args trm = case typ of
   TNatural ->
-<<<<<<< HEAD
-    let bod z s =
-          Lets [("tmp", trm)] $
-            If (Equal (Variable "tmp") (Value (VNatural 0))) z $
-              Apply s [Apply (Operator Natural_pred) [Variable "tmp"]]
+    let bod z s = Apply (Variable "match-nat") [trm]
      in case args of
           [] -> enclose "case_zero" $ enclose "case_succ" . bod
           (x : []) -> enclose "case_succ" $ bod x
           (x : y : xs) -> apply xs $ bod x y
-  _ -> trm -- TODO
-  where
-    enclose nam bod = Lambda [nam] (bod (Variable nam))
-    apply [] trm = trm
-    apply (arg : args) trm = apply args (Apply trm [arg])
-=======
-    let bod z s = Apply (Variable "match-nat") [trm]
-    in case args of
-      []       -> enclose "case_zero" $ enclose "case_succ" . bod
-      (x:[])   -> enclose "case_succ" $ bod x
-      (x:y:xs) -> apply xs $ bod x y
   TString ->
     let bod z s = Apply (Variable "match-string") [trm]
-    in case args of
-      []       -> enclose "case_nil" $ enclose "case_cons" . bod
-      (x:[])   -> enclose "case_cons" $ bod x
-      (x:y:xs) -> apply xs $ bod x y
+     in case args of
+          [] -> enclose "case_nil" $ enclose "case_cons" . bod
+          (x : []) -> enclose "case_cons" $ bod x
+          (x : y : xs) -> apply xs $ bod x y
   TBitVector ->
     let bod z s = Apply (Variable "match-bitvector") [trm]
-    in case args of
-      []       -> enclose "case_nil" $ enclose "case_cons" . bod
-      (x:[])   -> enclose "case_cons" $ bod x
-      (x:y:xs) -> apply xs $ bod x y
+     in case args of
+          [] -> enclose "case_nil" $ enclose "case_cons" . bod
+          (x : []) -> enclose "case_cons" $ bod x
+          (x : y : xs) -> apply xs $ bod x y
   _ -> error "Use of non-inductive type in the compiler. Implementation is broken."
   where
     enclose nam bod = Lambda [nam] (bod (Variable nam))
     apply args trm = foldl (\acc arg -> Apply acc [arg]) trm args
 
 auxiliaryDefs :: Map Text Text
-auxiliaryDefs = Map.fromList $
-  [ ("throw-error",
-     "(define (throw-error msg)\n" <>
-     "  (raise (condition (make-error) (make-message-condition msg))))")
-  , ("neq", "(define (neq x y) (not (= x y)))")
-  , ("fxneq", "(define (fxneq x y) (not (fx= x y)))")
-  , ("pred", "(define (pred x) (if (= x 0) 0 (1- x)))")
-  , ("string-cons",
-     "(define (string-cons c cs)\n" <>
-     "  (string-append (make-string 1 c) cs))")
-  , ("match-string",
-     "(define (match-string str n c)" <>
-     "  (if (equal? str \"\")" <>
-     "      n" <>
-     "      (c (string-ref str 0)" <>
-     "         (substring str 1 (string-length str)))))")
-  , ("match-nat",
-     "(define (match-nat n z s)" <>
-     "  (if (equal? n 0) z (s (1- n))))")
-  , ("bytevector-tail",
-     "(define (bytevector-tail bs)" <>
-     "  (let* ((n (1- (bytevector-length bs)))" <>
-     "         (cs (make-bytevector n)))" <>
-     "    (bytevector-copy! bs 1 cs 0 n)" <>
-     "    cs))")
-  ]
->>>>>>> ece4532b
+auxiliaryDefs =
+  Map.fromList $
+    [ ( "throw-error",
+        "(define (throw-error msg)\n"
+          <> "  (raise (condition (make-error) (make-message-condition msg))))"
+      ),
+      ("neq", "(define (neq x y) (not (= x y)))"),
+      ("fxneq", "(define (fxneq x y) (not (fx= x y)))"),
+      ("pred", "(define (pred x) (if (= x 0) 0 (1- x)))"),
+      ( "string-cons",
+        "(define (string-cons c cs)\n"
+          <> "  (string-append (make-string 1 c) cs))"
+      ),
+      ( "match-string",
+        "(define (match-string str n c)"
+          <> "  (if (equal? str \"\")"
+          <> "      n"
+          <> "      (c (string-ref str 0)"
+          <> "         (substring str 1 (string-length str)))))"
+      ),
+      ( "match-nat",
+        "(define (match-nat n z s)"
+          <> "  (if (equal? n 0) z (s (1- n))))"
+      ),
+      ( "bytevector-tail",
+        "(define (bytevector-tail bs)"
+          <> "  (let* ((n (1- (bytevector-length bs)))"
+          <> "         (cs (make-bytevector n)))"
+          <> "    (bytevector-copy! bs 1 cs 0 n)"
+          <> "    cs))"
+      )
+    ]