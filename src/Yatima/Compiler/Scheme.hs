--- conflicted
+++ resolved
@@ -1,16 +1,11 @@
-<<<<<<< HEAD
 {-|
-  Moduel      : Data.Multihash
+  Moduel      : Data.Compiler.Scheme
   Copyright   : 2020 Yatima Inc.
   Description : A compiler from Yatima to R5RS Scheme
   License     : GPL-3
-  Maintainer  : john@yatima.io
+  Maintainer  : gabriel@yatima.io
   Stability   : experimental
 -}
-
-=======
-{-# LANGUAGE OverloadedStrings #-}
->>>>>>> 9975754e
 module Yatima.Compiler.Scheme where
 
 import           Data.Text              (Text)
