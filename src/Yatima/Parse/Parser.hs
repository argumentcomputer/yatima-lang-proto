--- conflicted
+++ resolved
@@ -1,6 +1,5 @@
 module Yatima.Parse.Parser where
 
-<<<<<<< HEAD
 import Control.Monad.RWS.Lazy hiding (All, Typ)
 import Data.IPLD.Cid
 import Data.Map (Map)
@@ -9,24 +8,9 @@
 import qualified Data.Set as Set
 import Data.Text (Text)
 import qualified Data.Text as T
+import Numeric.Natural
 import Text.Megaparsec hiding (ParseError, State)
 import Text.Megaparsec.Char hiding (space)
-=======
-import           Control.Monad.RWS.Lazy     hiding (All, Typ)
-
-import           Data.Text                  (Text)
-import qualified Data.Text                  as T
-import           Data.Set                   (Set)
-import qualified Data.Set                   as Set
-import           Data.Map                   (Map)
-import qualified Data.Map                   as M
-import           Data.IPLD.CID
-
-import           Numeric.Natural
-
-import           Text.Megaparsec            hiding (State, ParseError)
-import           Text.Megaparsec.Char       hiding (space)
->>>>>>> ece4532b
 import qualified Text.Megaparsec.Char.Lexer as L
 import Yatima.Term
 
@@ -117,12 +101,8 @@
   | InvalidCid Text Text
   | LeadingDigit Name
   | ParseEnvironmentError e
-<<<<<<< HEAD
+  | BaseNeedsLength
   deriving (Eq, Ord, Show)
-=======
-  | BaseNeedsLength
-  deriving (Eq, Ord,Show)
->>>>>>> ece4532b
 
 instance ShowErrorComponent e => ShowErrorComponent (ParseError e) where
   showErrorComponent e = case e of
@@ -133,7 +113,6 @@
       "Illegal leading digit in name: " <> T.unpack nam
     ReservedLeadingChar c nam ->
       "Illegal leading character " <> show c <> " in name: " <> T.unpack nam
-<<<<<<< HEAD
     I64Overflow i -> "Overflow: " <> show i <> "i64"
     I64Underflow i -> "Underflow: " <> show i <> "i64"
     I32Overflow i -> "Overflow: " <> show i <> "i32"
@@ -144,20 +123,6 @@
     U32Underflow i -> "Underflow: " <> show i <> "u32"
     InvalidCid err txt -> "Invalid Cid: " <> show txt <> ", " <> show err
     ParseEnvironmentError e -> showErrorComponent e
-=======
-    BitVectorOverflow i l     -> "Overflow: "  <> show i <> " exceeded length of " <> show l
-    I64Overflow  i            -> "Overflow: "  <> show i <> "i64"
-    I64Underflow i            -> "Underflow: " <> show i <> "i64"
-    I32Overflow  i            -> "Overflow: "  <> show i <> "i32"
-    I32Underflow i            -> "Underflow: " <> show i <> "i32"
-    U64Overflow  i            -> "Overflow: "  <> show i <> "u64"
-    U64Underflow i            -> "Underflow: " <> show i <> "u64"
-    U32Overflow  i            -> "Overflow: "  <> show i <> "u32"
-    U32Underflow i            -> "Underflow: " <> show i <> "u32"
-    InvalidCID err txt        -> "Invalid CID: " <> show txt <> ", " <> show err
-    ParseEnvironmentError e   -> showErrorComponent e
-    BaseNeedsLength           -> "Cannot infer bit vector length. Please set an explicit length between '#' and the base code."
->>>>>>> ece4532b
 
 instance ShowErrorComponent () where
   showErrorComponent () = "()"