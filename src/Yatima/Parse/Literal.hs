module Yatima.Parse.Literal where

<<<<<<< HEAD
import Control.Monad
import Data.Bits
import Data.ByteString (ByteString)
import qualified Data.ByteString as BS
import Data.Char (chr, digitToInt, isHexDigit, ord)
import Data.IPLD.Cid
import Data.Int
import Data.List (foldl')
import Data.Text (Text)
import qualified Data.Text as T
import Data.Word
import Numeric.Natural
import Text.Megaparsec hiding (State)
import Text.Megaparsec.Char hiding (space)
=======
import           Control.Monad
import           Data.Text                  (Text)
import qualified Data.Text                  as T
import qualified Data.ByteString            as BS
import           Data.ByteString            (ByteString)
import           Data.Bits
import           Data.Word
import           Data.List                  (foldl')
import           Data.Int
import           Data.Char                  (isDigit, isOctDigit, isHexDigit, chr, ord, digitToInt)
import           Data.IPLD.CID

import           Numeric.Natural

import           Text.Megaparsec            hiding (State)
import           Text.Megaparsec.Char       hiding (space)
>>>>>>> ece4532b
import qualified Text.Megaparsec.Char.Lexer as L
import Yatima.Parse.Integer
import Yatima.Parse.Parser
import Yatima.Term

pLiteral :: (Ord e, Monad m) => Parser e m Literal
<<<<<<< HEAD
pLiteral =
  label "a literal" $
    choice
      [ string "#world" >> return VWorld,
        string "#exception" >> return VException,
        pBits,
        try $ VNatural <$> pNatural,
        try $ pFloat,
        pInt,
        try $ VString <$> pString,
        VChar <$> pChar
      ]
=======
pLiteral = label "a literal" $ choice
  [ string "#world"     >> return VWorld
  , string "#exception " >> pString >>= (\s -> return $ VException s)
  , pBits
  , try $ VNatural <$> pNatural
  , try $ pFloat
  , pInt
  , try $ VString <$> pString
  , VChar <$> pChar
  ]
>>>>>>> ece4532b

pLitType :: (Ord e, Monad m) => Parser e m LitType
pLitType =
  label "the type of a literal" $
    choice
      [ string "#World" >> return TWorld,
        string "#Exception" >> return TException,
        string "#Natural" >> return TNatural,
        string "#String" >> return TString,
        string "#Char" >> return TChar,
        string "#I64" >> return TI64,
        string "#I32" >> return TI32,
        string "#F64" >> return TF64,
        string "#F32" >> return TF32,
        string "#BitVector" >> return TBitVector
      ]

pNum :: (Ord e, Monad m) => Parser e m Integer
pNum =
  choice
    [ string "0x" >> hexadecimal,
      string "0b" >> binary,
      decimal
    ]

pIntType :: (Ord e, Monad m) => Parser e m Text
pIntType = choice [string "i32", string "i64", string "u32", string "u64"]

pNatural :: (Ord e, Monad m) => Parser e m Natural
pNatural = do
  val <- notFollowedBy (string "_") >> pNum
  notFollowedBy (pIntType <|> choice [string "f32", string "f64", string "."])
  return $ fromIntegral val

pInt :: (Ord e, Monad m) => Parser e m Literal
pInt = do
  val <- L.signed (pure ()) $ notFollowedBy (string "_") >> pNum
  notFollowedBy (choice [string "f32", string "f64", string "."])
  typ <- pIntType
  case typ of
    "i64" -> do
      when
        (val > (fromIntegral (maxBound :: Int64)))
        (customFailure $ I64Overflow val)
      when
        (val < (fromIntegral (minBound :: Int64)))
        (customFailure $ I64Underflow val)
      return $ VI64 $ fromIntegral val
    "i32" -> do
      when
        (val > (fromIntegral (maxBound :: Int32)))
        (customFailure $ I32Overflow val)
      when
        (val < (fromIntegral (minBound :: Int32)))
        (customFailure $ I32Underflow val)
      return $ VI32 $ fromIntegral val
    "u64" -> do
      when
        (val > (fromIntegral (maxBound :: Word64)))
        (customFailure $ U64Overflow val)
      when
        (val < (fromIntegral (minBound :: Word64)))
        (customFailure $ U64Underflow val)
      return $ VI64 $ fromIntegral val
    "u32" -> do
      when
        (val > (fromIntegral (maxBound :: Word32)))
        (customFailure $ U32Overflow val)
      when
        (val < (fromIntegral (minBound :: Word32)))
        (customFailure $ U32Underflow val)
      return $ VI32 $ fromIntegral val

pFloat :: (Ord e, Monad m) => Parser e m Literal
pFloat =
  choice
    [ try $ VF64 <$> (L.signed (pure ()) L.float <* string "f64"),
      try $ VF32 <$> (L.signed (pure ()) L.float <* string "f32")
    ]

data Base = Bin | Oct | Dec | Hex deriving (Eq, Enum, Show)

pBits :: (Ord e, Monad m) => Parser e m Literal
pBits = do
  string "#"
<<<<<<< HEAD
  (bitsPer, ds) <-
    choice
      [ (4,) <$> (string "x" >> many (satisfy (\x -> isHexDigit x || x == '_'))),
        (1,) <$> (string "b" >> many (satisfy (\x -> isBinDigit x || x == '_')))
      ]
  let bits = fromIntegral $ length ds * bitsPer
  let words = mkWords bitsPer (digitToInt <$> (filter (/= '_') ds))
  return $ VBitVector bits (BS.pack words)
  where
    mkWords _ [] = []
    mkWords b cs =
      let (xs, rs) = splitAt (8 `div` b) cs
       in (fromIntegral $ foldl' (step b) 0 xs) : mkWords b rs
    step b a c = a * 2 ^ b + c
    isBinDigit x = x == '0' || x == '1'
=======
  len <- (Just <$> decimal) <|> return Nothing
  base <- choice
    [ string "x" >> return Hex
    , string "o" >> return Oct
    , string "b" >> return Bin
    , string "d" >> return Dec
    ]
  ds <- removeSep <$> many (satisfy (\x -> isBaseDigit base x || x == '_'))
  let len' = fromIntegral <$> (length ds *) <$> baseBitSize base
  case len <|> len' of
    Just len -> do
      let bs = mkNum base ds
      when (bs >= 2^len) (customFailure $ BitVectorOverflow bs len)
      return $ VBitVector len bs
    Nothing  -> customFailure BaseNeedsLength
  where
    removeSep :: [Char] -> [Natural]
    removeSep ds = toEnum <$> digitToInt <$> (filter (/= '_') ds)
    isBaseDigit base  = case base of
      {Hex -> isHexDigit; Dec -> isDigit; Oct -> isOctDigit; Bin -> \x -> x == '0' || x == '1'}
    baseBitSize base  = case base of
      {Hex -> Just 4; Dec -> Nothing; Oct -> Just 3; Bin -> Just 1}
    baseExponent base = case base of
      {Hex -> 16; Dec -> 10; Oct -> 8; Bin -> 2}
    mkNum base ds = foldl' (\acc d -> acc*(baseExponent base) + d) 0 ds
>>>>>>> ece4532b

pOpr :: (Ord e, Monad m) => Parser e m PrimOp
pOpr = label "a primitive operation" $ choice $ mkParse <$> [minBound .. maxBound]
  where
    mkParse :: (Ord e, Monad m) => PrimOp -> Parser e m PrimOp
    mkParse x = try $ do
      string ("#" <> primOpName x)
      notFollowedBy alphaNumChar
      return x

pString :: (Ord e, Monad m) => Parser e m Text
pString = do
  string "\""
  str <-
    many $
      choice
        [ pure <$> noneOf ['\\', '"'],
          string "\\&" >> return [],
          pure <$> pEscape
        ]
  string "\""
  return $ T.pack $ concat str

pChar :: (Ord e, Monad m) => Parser e m Char
pChar = do
  char '\''
  chr <- noneOf ['\\', '\''] <|> pEscape
  char '\''
  return chr

pEscape :: (Ord e, Monad m) => Parser e m Char
pEscape = do
  char '\\'
  choice
    [ string "\\" >> return '\\',
      string "\"" >> return '"',
      string "\'" >> return '\'',
      string "x" >> chr <$> L.hexadecimal,
      string "o" >> chr <$> L.octal,
      string "0" >> return '\0',
      string "n" >> return '\n',
      string "r" >> return '\r',
      string "v" >> return '\v',
      string "t" >> return '\t',
      string "b" >> return '\b',
      string "a" >> return '\a',
      string "f" >> return '\f',
      string "ACK" >> return '\ACK',
      string "BEL" >> return '\BEL',
      string "BS" >> return '\BS',
      string "CAN" >> return '\CAN',
      string "CR" >> return '\CR',
      string "DEL" >> return '\DEL',
      string "DC1" >> return '\DC1',
      string "DC2" >> return '\DC2',
      string "DC3" >> return '\DC3',
      string "DC4" >> return '\DC4',
      string "DLE" >> return '\DLE',
      string "ENQ" >> return '\ENQ',
      string "EOT" >> return '\EOT',
      string "ESC" >> return '\ESC',
      string "ETX" >> return '\ETX',
      string "ETB" >> return '\ETB',
      string "EM" >> return '\EM',
      string "FS" >> return '\FS',
      string "FF" >> return '\FF',
      string "GS" >> return '\GS',
      string "HT" >> return '\HT',
      string "LF" >> return '\LF',
      string "NUL" >> return '\NUL',
      string "NAK" >> return '\NAK',
      string "RS" >> return '\RS',
      string "SOH" >> return '\SOH',
      string "STX" >> return '\STX',
      string "SUB" >> return '\SUB',
      string "SYN" >> return '\SYN',
      string "SI" >> return '\SI',
      string "SO" >> return '\SO',
      string "SP" >> return '\SP',
      string "US" >> return '\US',
      string "VT" >> return '\VT',
      string "^@" >> return '\0',
      string "^[" >> return '\ESC',
      string "^\\" >> return '\FS',
      string "^]" >> return '\GS',
      string "^^" >> return '\RS',
      string "^_" >> return '\US',
      (\c -> chr $ (ord c) - 64) <$> (string "^" >> oneOf ['A' .. 'Z']),
      chr <$> L.decimal
    ]

pCid :: (Ord e, Monad m) => Parser e m Cid
pCid = do
  txt <- T.pack <$> (many alphaNumChar)
  case cidFromText txt of
    Left err -> customFailure $ InvalidCid (T.pack err) txt
    Right cid -> return $ cid<|MERGE_RESOLUTION|>--- conflicted
+++ resolved
@@ -1,11 +1,10 @@
 module Yatima.Parse.Literal where
 
-<<<<<<< HEAD
 import Control.Monad
 import Data.Bits
 import Data.ByteString (ByteString)
 import qualified Data.ByteString as BS
-import Data.Char (chr, digitToInt, isHexDigit, ord)
+import Data.Char (chr, digitToInt, isDigit, isHexDigit, isOctDigit, ord)
 import Data.IPLD.Cid
 import Data.Int
 import Data.List (foldl')
@@ -15,36 +14,17 @@
 import Numeric.Natural
 import Text.Megaparsec hiding (State)
 import Text.Megaparsec.Char hiding (space)
-=======
-import           Control.Monad
-import           Data.Text                  (Text)
-import qualified Data.Text                  as T
-import qualified Data.ByteString            as BS
-import           Data.ByteString            (ByteString)
-import           Data.Bits
-import           Data.Word
-import           Data.List                  (foldl')
-import           Data.Int
-import           Data.Char                  (isDigit, isOctDigit, isHexDigit, chr, ord, digitToInt)
-import           Data.IPLD.CID
-
-import           Numeric.Natural
-
-import           Text.Megaparsec            hiding (State)
-import           Text.Megaparsec.Char       hiding (space)
->>>>>>> ece4532b
 import qualified Text.Megaparsec.Char.Lexer as L
 import Yatima.Parse.Integer
 import Yatima.Parse.Parser
 import Yatima.Term
 
 pLiteral :: (Ord e, Monad m) => Parser e m Literal
-<<<<<<< HEAD
 pLiteral =
   label "a literal" $
     choice
       [ string "#world" >> return VWorld,
-        string "#exception" >> return VException,
+        string "#exception " >> pString >>= (\s -> return $ VException s),
         pBits,
         try $ VNatural <$> pNatural,
         try $ pFloat,
@@ -52,18 +32,6 @@
         try $ VString <$> pString,
         VChar <$> pChar
       ]
-=======
-pLiteral = label "a literal" $ choice
-  [ string "#world"     >> return VWorld
-  , string "#exception " >> pString >>= (\s -> return $ VException s)
-  , pBits
-  , try $ VNatural <$> pNatural
-  , try $ pFloat
-  , pInt
-  , try $ VString <$> pString
-  , VChar <$> pChar
-  ]
->>>>>>> ece4532b
 
 pLitType :: (Ord e, Monad m) => Parser e m LitType
 pLitType =
@@ -149,49 +117,41 @@
 pBits :: (Ord e, Monad m) => Parser e m Literal
 pBits = do
   string "#"
-<<<<<<< HEAD
-  (bitsPer, ds) <-
+  len <- (Just <$> decimal) <|> return Nothing
+  base <-
     choice
-      [ (4,) <$> (string "x" >> many (satisfy (\x -> isHexDigit x || x == '_'))),
-        (1,) <$> (string "b" >> many (satisfy (\x -> isBinDigit x || x == '_')))
+      [ string "x" >> return Hex,
+        string "o" >> return Oct,
+        string "b" >> return Bin,
+        string "d" >> return Dec
       ]
-  let bits = fromIntegral $ length ds * bitsPer
-  let words = mkWords bitsPer (digitToInt <$> (filter (/= '_') ds))
-  return $ VBitVector bits (BS.pack words)
-  where
-    mkWords _ [] = []
-    mkWords b cs =
-      let (xs, rs) = splitAt (8 `div` b) cs
-       in (fromIntegral $ foldl' (step b) 0 xs) : mkWords b rs
-    step b a c = a * 2 ^ b + c
-    isBinDigit x = x == '0' || x == '1'
-=======
-  len <- (Just <$> decimal) <|> return Nothing
-  base <- choice
-    [ string "x" >> return Hex
-    , string "o" >> return Oct
-    , string "b" >> return Bin
-    , string "d" >> return Dec
-    ]
   ds <- removeSep <$> many (satisfy (\x -> isBaseDigit base x || x == '_'))
   let len' = fromIntegral <$> (length ds *) <$> baseBitSize base
   case len <|> len' of
     Just len -> do
       let bs = mkNum base ds
-      when (bs >= 2^len) (customFailure $ BitVectorOverflow bs len)
+      when (bs >= 2 ^ len) (customFailure $ BitVectorOverflow bs len)
       return $ VBitVector len bs
-    Nothing  -> customFailure BaseNeedsLength
+    Nothing -> customFailure BaseNeedsLength
   where
     removeSep :: [Char] -> [Natural]
     removeSep ds = toEnum <$> digitToInt <$> (filter (/= '_') ds)
-    isBaseDigit base  = case base of
-      {Hex -> isHexDigit; Dec -> isDigit; Oct -> isOctDigit; Bin -> \x -> x == '0' || x == '1'}
-    baseBitSize base  = case base of
-      {Hex -> Just 4; Dec -> Nothing; Oct -> Just 3; Bin -> Just 1}
+    isBaseDigit base = case base of
+      Hex -> isHexDigit
+      Dec -> isDigit
+      Oct -> isOctDigit
+      Bin -> \x -> x == '0' || x == '1'
+    baseBitSize base = case base of
+      Hex -> Just 4
+      Dec -> Nothing
+      Oct -> Just 3
+      Bin -> Just 1
     baseExponent base = case base of
-      {Hex -> 16; Dec -> 10; Oct -> 8; Bin -> 2}
-    mkNum base ds = foldl' (\acc d -> acc*(baseExponent base) + d) 0 ds
->>>>>>> ece4532b
+      Hex -> 16
+      Dec -> 10
+      Oct -> 8
+      Bin -> 2
+    mkNum base ds = foldl' (\acc d -> acc * (baseExponent base) + d) 0 ds
 
 pOpr :: (Ord e, Monad m) => Parser e m PrimOp
 pOpr = label "a primitive operation" $ choice $ mkParse <$> [minBound .. maxBound]
