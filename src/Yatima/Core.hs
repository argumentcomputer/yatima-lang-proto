--- conflicted
+++ resolved
@@ -13,25 +13,12 @@
 import           Control.Monad.Except
 import           Control.Monad.Identity
 
-<<<<<<< HEAD
 import           Data.Map                       (Map)
 import qualified Data.Map                       as M
 import           Data.Sequence                  (Seq (..))
 import qualified Data.Sequence                  as Seq
 import           Data.Set                       (Set)
 import qualified Data.Set                       as Set
-=======
-import           Data.ByteString            (ByteString)
-import qualified Data.ByteString            as BS
-import           Data.Word
-
-import           Data.Map                   (Map)
-import qualified Data.Map                   as M
-import           Data.Sequence              (Seq (..))
-import qualified Data.Sequence              as Seq
-import           Data.Set                   (Set)
-import qualified Data.Set                   as Set
->>>>>>> 620071c5
 
 import           Data.Text                  (Text)
 import qualified Data.Text                  as T
@@ -40,125 +27,15 @@
 import qualified Data.Text.Lazy.Builder     as TB
 import qualified Data.Text.Lazy.Builder.Int as TB
 
-<<<<<<< HEAD
 import           Yatima.Core.Ctx            (Ctx (..), (<|))
 import qualified Yatima.Core.Ctx            as Ctx
 import           Yatima.Core.Hoas
 import           Yatima.Core.Prim
-=======
-import           Yatima.Ctx                 (Ctx (..), (<|))
-import qualified Yatima.Ctx                 as Ctx
->>>>>>> 620071c5
 import           Yatima.Print
 import           Yatima.Term
 import           Yatima.IR
 
-<<<<<<< HEAD
 whnf :: Defs -> Hoas -> Hoas
-=======
-import           Debug.Trace
-
--- | Higher-Order Abstract Syntax
-data HOAS where
-  VarH :: Name -> Int -> HOAS
-  RefH :: Name -> HOAS
-  LamH :: Name -> (HOAS -> HOAS) -> HOAS
-  AppH :: HOAS -> HOAS -> HOAS
-  NewH :: HOAS -> HOAS
-  UseH :: HOAS -> HOAS
-  LetH :: Name -> Uses -> HOAS -> HOAS -> (HOAS -> HOAS) -> HOAS
-  AllH :: Name -> Uses -> HOAS -> (HOAS -> HOAS) -> HOAS
-  SlfH :: Name -> (HOAS -> HOAS) -> HOAS
-  FixH :: Name -> (HOAS -> HOAS) -> HOAS
-  AnnH :: HOAS -> HOAS -> HOAS
-  UnrH :: Name -> Int  -> HOAS -> HOAS -> HOAS
-  TypH :: HOAS
-  HolH :: Name -> HOAS
-  LitH :: Literal -> HOAS
-  LTyH :: LitType -> HOAS
-  OprH :: PrimOp  -> HOAS
-
-type PreContext = Ctx HOAS
-type Context    = Ctx (Uses,HOAS)
-
-mulCtx :: Uses -> Context -> Context
-mulCtx Once ctx = ctx
-mulCtx uses ctx = fmap (\(uses', typ) -> (uses *# uses', typ)) ctx
-
--- Assumes both context are compatible
-addCtx :: Context -> Context -> Context
-addCtx = Ctx.zipWith (\(uses,typ) (uses',_) -> (uses +# uses', typ))
-
-toContext :: PreContext -> Context
-toContext = fmap (\(term) -> (None, term))
-
--- | A filled hole
-type Hole = (Name, HOAS)
-
--- | Convert a lower-order `Term` to a GHC higher-order one
-termToHoas :: PreContext -> Term -> HOAS
-termToHoas ctx t = case t of
-  Typ                         -> TypH
-  Hol nam                     -> HolH nam
-  Var nam                     -> maybe (VarH nam 0) id (Ctx.find nam ctx)
-  Ref nam                     -> RefH nam
-  Lam nam bod                 -> LamH nam (bind nam bod)
-  App fun arg                 -> AppH (go fun) (go arg)
-  New exp                     -> NewH (go exp)
-  Use exp                     -> UseH (go exp)
-  Ann val typ                 -> AnnH (go val) (go typ)
-  Let rec nam use typ exp bod -> LetH nam use (go typ) (fix rec nam exp) (bind nam bod)
-  All nam use typ bod         -> AllH nam use (go typ) (bind nam bod)
-  Slf nam bod                 -> SlfH nam (bind nam bod)
-  Lit lit                     -> LitH lit
-  LTy lty                     -> LTyH lty
-  Opr opr                     -> OprH opr
-  where
-    go      t   = termToHoas ctx t
-    bind  n t   = (\x   -> termToHoas ((n,x)<|ctx) t)
-    fix r n t   = if r then FixH n (bind n t) else go t
-
--- | Convert a GHC higher-order representation to a lower-order one
-hoasToTerm :: PreContext -> HOAS -> Term
-hoasToTerm ctx t = case t of
-  TypH                     -> Typ
-  HolH nam                 -> Hol nam
-  RefH nam                 -> Ref nam
-  VarH nam idx             -> Var nam
-  LamH nam bod             -> Lam nam (bind nam bod)
-  AppH fun arg             -> App (go fun) (go arg)
-  UseH exp                 -> Use (go exp)
-  NewH exp                 -> New (go exp)
-  LetH nam use typ exp bod -> Let (isFix exp) nam use (go typ) (go exp) (bind nam bod)
-  AllH nam use typ bod     -> All nam use (go typ) (bind nam bod)
-  SlfH nam bod             -> Slf nam (bind nam bod)
-  FixH nam bod             -> bind nam bod
-  AnnH trm typ             -> Ann (go trm) (go typ)
-  UnrH _   _   trm _       -> go trm
-  LitH lit                 -> Lit lit
-  LTyH lty                 -> LTy lty
-  OprH opr                 -> Opr opr
-  where
-    dep                  = Ctx.depth ctx
-    go t                 = hoasToTerm ctx t
-    bind n b             = hoasToTerm ((n,TypH)<|ctx) (b (VarH n dep))
-    isFix exp@(FixH _ _) = True
-    isFix exp            = False
-
-printHOAS :: HOAS -> Text
-printHOAS = prettyTerm . (hoasToTerm Ctx.empty)
-
-instance Show HOAS where
- show t = T.unpack $ printHOAS t
-
-defToHoas :: Name -> Def -> (HOAS,HOAS)
-defToHoas name (Def _ term typ_) =
-  ( FixH name (\s -> termToHoas (Ctx.singleton (name,s)) term)
-  , FixH name (\s -> termToHoas (Ctx.singleton (name,s)) typ_)
-  )
-
-whnf :: Defs -> HOAS -> HOAS
->>>>>>> 620071c5
 whnf defs trm = case trm of
   RefH nam           -> case defs M.!? nam of
     Just d  -> go $ fst (defToHoas nam d)
@@ -172,13 +49,8 @@
     NewH exp     -> go exp
     LitH val     -> expandLit val
     x            -> UseH arg
-<<<<<<< HEAD
-  AnnH a _           -> go a
-  UnrH _ a _         -> go a
-=======
   AnnH a _     -> go a
   UnrH _ _ a _ -> go a
->>>>>>> 620071c5
   LetH _ _ _ exp bod -> go (bod exp)
   WhnH x             -> x
 
@@ -354,13 +226,8 @@
     go x = fill hole x
 
 -- * Type System
-<<<<<<< HEAD
 check :: Defs -> PreContext -> Uses -> Hoas -> Hoas
-      -> Except CheckErr (Context, Hoas)
-=======
-check :: Defs -> PreContext -> Uses -> HOAS -> HOAS
-      -> Except CheckErr (Context, HOAS, IR)
->>>>>>> 620071c5
+      -> Except CheckErr (Context, Hoas, IR)
 check defs pre use term typ = case term of
   LamH name body -> case whnf defs typ of
     AllH bindName bindUse bind typeBody -> do
@@ -413,13 +280,8 @@
       Right True  -> return (ctx,typ,termIR)
 
 -- | Infers the type of a term
-<<<<<<< HEAD
 infer :: Defs -> PreContext -> Uses -> Hoas
-      -> Except CheckErr (Context, Hoas)
-=======
-infer :: Defs -> PreContext -> Uses -> HOAS
-      -> Except CheckErr (Context, HOAS, IR)
->>>>>>> 620071c5
+      -> Except CheckErr (Context, Hoas, IR)
 infer defs pre use term = case term of
   VarH nam lvl -> do
     let ir = VarI nam
@@ -593,48 +455,4 @@
       ]
 
 instance Show CheckErr where
-  show e = T.unpack $ prettyError e
-<<<<<<< HEAD
-=======
-
-reduceOpr :: PrimOp -> HOAS -> HOAS
-reduceOpr Natural_succ (LitH (VNatural n)) = LitH (VNatural $ n+1)
-
-expandLit :: Literal -> HOAS
-expandLit t = case t of
-  VNatural nat ->
-    if nat == 0
-    then LamH "P" $ \p -> LamH "z" $ \z -> LamH "s" $ \s -> z
-    else LamH "P" $ \p -> LamH "z" $ \z -> LamH "s" $
-            \s -> AppH s (LitH $ VNatural (nat - 1))
-  _        -> error "TODO"
-
-litInduction :: LitType -> HOAS -> HOAS
-litInduction t val = case t of
-  TNatural ->
-    AllH "P" None (AllH "" Many (LTyH TNatural) $ \_ -> TypH) $ \p ->
-    AllH "" Affi (AppH p (LitH $ VNatural 0))$ \_ ->
-    AllH "" Affi (AllH "pred" Many (LTyH TNatural) $
-      \pred -> AppH p (AppH (OprH Natural_succ) pred)) $ \s ->
-      AppH p val
-  _    -> error "TODO"
-
-typeOfLit :: Literal -> HOAS
-typeOfLit t = case t of
-  VWorld         -> LTyH TWorld
-  VNatural _     -> LTyH TNatural
-  VF64    _      -> LTyH TF64
-  VF32    _      -> LTyH TF32
-  VI64    _      -> LTyH TI64
-  VI32    _      -> LTyH TI32
-  VBitString _   -> LTyH TBitString
-  VBitVector l _ -> LTyH (TBitVector l)
-  VString _      -> LTyH TString
-  VChar _        -> LTyH TChar
-
-typeOfOpr :: PrimOp -> HOAS
-typeOfOpr t = case t of
-  Natural_succ -> AllH "" Many (LTyH TNatural) (\_ -> LTyH TNatural)
-  Natural_add  -> AllH "" Many (LTyH TNatural) (\_ -> AllH "" Many (LTyH TNatural) (\_ -> LTyH TNatural))
-  _            -> error "TODO"
->>>>>>> 620071c5
+  show e = T.unpack $ prettyError e