{-|
Module      : Yatima.Core
Description : Evaluate and typecheck expressions in the Yatima Language using
higher-order-abstract-syntax
Copyright   : 2020 Yatima Inc.
License     : GPL-3
Maintainer  : john@yatima.io
Stability   : experimental
-}
{-# LANGUAGE DerivingVia #-}
module Yatima.Core where

import           Control.Monad.Except
import           Control.Monad.Identity

import           Data.Map                       (Map)
import qualified Data.Map                       as M
import           Data.Sequence                  (Seq (..))
import qualified Data.Sequence                  as Seq
import           Data.Set                       (Set)
import qualified Data.Set                       as Set
import           Data.IPLD.CID

import           Data.Text                  (Text)
import qualified Data.Text                  as T

import qualified Data.Text.Lazy             as LT
import qualified Data.Text.Lazy.Builder     as TB
import qualified Data.Text.Lazy.Builder.Int as TB

import           Yatima.Core.Ctx            (Ctx (..), (<|))
import qualified Yatima.Core.Ctx            as Ctx
import           Yatima.Core.Hoas
import           Yatima.Core.Prim
import           Yatima.Core.IR
import           Yatima.Core.UnionFind
import           Yatima.Core.CheckError
import           Yatima.Print
import           Yatima.Term
import           Yatima.IPLD

whnf :: Defs -> Hoas -> Hoas
<<<<<<< HEAD
whnf defs trm = case trm of
  RefH nam cid _ -> case defs M.!? cid of
    Just d  -> go $ fst (defToHoas nam d)
    Nothing -> trm
  FixH nam bod       -> go (bod trm)
  AppH fun arg       -> case go fun of
    LamH _ bod -> go (bod arg)
    OprH opr   -> reduceOpr opr arg
    x          -> AppH fun arg
  UseH arg           -> case go arg of
    NewH exp     -> go exp
    LitH val     -> expandLit val
    x            -> UseH arg
  AnnH a _     -> go a
  UnrH _ _ a _ -> go a
  LetH _ _ _ exp bod -> go (bod exp)
  WhnH x             -> x

  x                  -> x
  where
    go x = whnf defs x
=======
whnf defs trm = go [] trm where
  go args trm = case trm of
    RefH nam -> case defs M.!? nam of
      Just d  -> go args $ fst (defToHoas nam d)
      Nothing -> apply args $ RefH nam
    FixH nam bod -> go args (bod trm)
    AppH fun arg -> go (arg : args) fun
    LamH _   bod -> case args of
      []          -> trm
      (a : args') -> go args' (bod a)
    OprH opr -> reduceOpr opr args
    UseH arg -> case go [] arg of
      NewH exp -> go args exp
      LitH val -> go args $ expandLit val
      _        -> apply args $ UseH arg
    AnnH a _           -> go args a
    UnrH _ _ a _       -> go args a
    LetH _ _ _ exp bod -> go args (bod exp)
    _                  -> apply args trm
  apply []         trm = trm
  apply (arg:args) trm = apply args (AppH trm arg)
>>>>>>> 9975754e

-- | Normalize a Hoas term
--norm :: Defs -> Hoas -> Hoas
--norm defs term = case whnf defs term of
--  AllH nam use typ bod -> AllH nam use (go typ) (\x -> go (bod x))
--  LamH nam bod         -> LamH nam (\x -> go (bod x))
--  AppH fun arg         -> AppH (go fun) (go arg)
--  FixH nam bod         -> go (bod (FixH nam bod))
--  SlfH nam bod         -> SlfH nam (\x -> go (bod x))
--  NewH exp             -> NewH (go exp)
--  UseH exp             -> UseH (go exp)
--  step                 -> step

norm :: Defs -> Hoas -> Hoas
norm defs term = go term 0 Set.empty
  where
    go :: Hoas -> Int -> Set CID -> Hoas
    go term lvl seen =
      let step  = whnf defs term
          hash  = makeCid $ termToAST $ hoasToTerm lvl term
          hash' = makeCid $ termToAST $ hoasToTerm lvl step
       in
       if | hash  `Set.member` seen -> step
          | hash' `Set.member` seen -> step
          | otherwise -> next step lvl (Set.insert hash' (Set.insert hash seen))

    next :: Hoas -> Int -> Set CID -> Hoas
    next step lvl seen = case step of
      AllH nam use typ bod ->
        AllH nam use (go typ lvl seen) (\x -> go (bod x) (lvl+1) seen)
      LamH nam bod         -> LamH nam (\x -> go (bod x) (lvl+1) seen)
      AppH fun arg         -> go (AppH (go fun lvl seen) (go arg lvl seen)) lvl seen
      FixH nam bod         -> go (bod (FixH nam bod)) lvl seen
      SlfH nam bod         -> SlfH nam (\x -> go (bod x) (lvl+1) seen)
      NewH exp             -> NewH (go exp lvl seen)
      UseH exp             -> UseH (go exp lvl seen)

      step                 -> step

<<<<<<< HEAD
=======
-- Converts a term to a unique string representation. This is used by equal.
-- TODO: use a hash function instead
serialize :: Int -> Hoas -> LT.Text
serialize lvl term = TB.toLazyText (go term lvl lvl)
  where
    name :: Name -> TB.Builder
    name "" = "_"
    name x  = TB.fromText x

    uses :: Uses -> TB.Builder
    uses None = "0"
    uses Affi = "&"
    uses Once = "1"
    uses Many = "ω"

    go :: Hoas -> Int -> Int -> TB.Builder
    go term lvl ini = case term of
      TypH                     -> "*"
      VarH _ idx               ->
        if idx >= ini
        then "^" <> TB.decimal (lvl-idx-1)
        else "#" <> TB.decimal idx
      RefH nam -> "$" <> name nam
      AllH nam use typ bod     ->
        "∀" <> uses use <> name nam
        <> go typ lvl ini
        <> go (bod (VarH nam lvl)) (lvl+1) ini
      SlfH nam bod             ->
        "@" <> name nam <> go (bod (VarH nam lvl)) (lvl+1) ini
      LamH nam bod             ->
        "λ" <> name nam <> go (bod (VarH nam lvl)) (lvl+1) ini
      AppH fun arg             -> "+" <> go fun lvl ini <> go arg lvl ini
      NewH exp                 -> "ν" <> go exp lvl ini
      UseH exp                 -> "σ" <> go exp lvl ini
      LetH nam use typ exp bod ->
        "~" <> uses use <> name nam
        <> go typ lvl ini <> go exp lvl ini
        <> go (bod (VarH nam lvl)) (lvl+1) ini
      FixH nam bod             ->
        "%" <> name nam <> go (bod (VarH nam lvl)) (lvl+1) ini
      AnnH trm _               -> go trm lvl ini
      UnrH _ _ trm _           -> go trm lvl ini
      LitH lit                 -> "(" <> TB.fromText (prettyLiteral lit) <> ")"
      LTyH lit                 -> "<" <> TB.fromText (prettyLitType lit) <> ">"
      OprH opr                 -> "{" <> TB.fromText (prettyPrimOp opr) <> "}"

>>>>>>> 9975754e
equal :: Defs -> Hoas -> Hoas -> Int -> Bool
equal defs a b lvl = runIdentity $ go a b lvl Set.empty
  where
    go :: Hoas -> Hoas -> Int -> Set (CID,CID) -> Identity Bool
    go a b lvl seen = do
      let aWhnf = whnf defs a
      let bWhnf = whnf defs b
      let aHash = makeCid $ termToAST $ hoasToTerm lvl aWhnf
      let bHash = makeCid $ termToAST $ hoasToTerm lvl bWhnf
      if | (aHash == bHash)                -> return True
         | (aHash,bHash) `Set.member` seen -> return True
         | (bHash,aHash) `Set.member` seen -> return True
         | otherwise -> do
             let seen' = Set.insert (aHash,bHash) seen
             next aWhnf bWhnf lvl seen'

    next :: Hoas -> Hoas -> Int -> Set (CID, CID) -> Identity Bool
    next a b lvl seen = case (a, b) of
      (AllH aNam aUse aTyp aBod, AllH bNam bUse bTyp bBod) -> do
        let aBod' = aBod (VarH aNam lvl)
        let bBod' = bBod (VarH bNam lvl)
        let useEq = aUse == bUse
        typEq <- go aTyp bTyp lvl seen
        bodEq <- go aBod' bBod' (lvl+1) seen
        return $ useEq && typEq && bodEq
      (SlfH aNam aBod, SlfH bNam bBod) -> do
        let aBod' = aBod (VarH aNam lvl)
        let bBod' = bBod (VarH bNam lvl)
        go aBod' bBod' (lvl+1) seen
      (LamH aNam aBod, LamH bNam bBod) -> do
        let aBod' = aBod (VarH aNam lvl)
        let bBod' = bBod (VarH bNam lvl)
        go aBod' bBod' (lvl+1) seen
      (NewH aExp, NewH bExp) -> do
        go aExp bExp lvl seen
      (UseH aExp, UseH bExp) -> do
        go aExp bExp lvl seen
      (AppH aFun aArg, AppH bFun bArg) -> do
        funEq <- go aFun bFun lvl seen
        argEq <- go aArg bArg lvl seen
        return $ funEq && argEq
      _         -> return False

-- * Type System
check :: Defs -> PreContext -> Uses -> Hoas -> Hoas
      -> Except CheckError (Context, Hoas, IR)
check defs pre use term typ = case term of
  LamH name body -> case whnf defs typ of
    AllH bindName bindUse bind typeBody -> do
      let bodyType = typeBody (VarH name (Ctx.depth pre))
      let bodyTerm = body (VarH name (Ctx.depth pre))
      (bodyCtx,_,bodyIR) <- check defs ((name,bind) <| pre) Once bodyTerm bodyType
      case _ctx bodyCtx of
        Empty -> throwError $ EmptyContext
        ((name',(bindUse',bind')) :<| bodyCtx') -> do
          unless (bindUse' ≤# bindUse) (do
            let original = (name,bindUse,bind)
            let checked  = (name',use,bind')
            throwError (CheckQuantityMismatch (Ctx bodyCtx') original checked))
          let ir = LamI bindUse name bodyIR
          return (mulCtx use (Ctx bodyCtx'),typ,ir)
    x -> throwError $ LambdaNonFunctionType pre term typ x
  NewH expr -> case whnf defs typ of
    SlfH slfName slfBody -> do
      (exprCtx,exprTyp,exprIR) <- check defs pre use expr (slfBody term)
      return (exprCtx,exprTyp,NewI exprIR)
    x -> throwError $ NewNonSelfType pre term typ x
  LetH name exprUse exprTyp expr body -> do
    (exprCtx,_,exprIR) <- check defs pre exprUse expr exprTyp
    let var = VarH name (Ctx.depth pre)
    (bodyCtx,_,bodyIR) <- check defs ((name,exprTyp) <| pre) Once (body var) typ
    case _ctx bodyCtx of
      Empty -> throwError $ EmptyContext
      ((name',(exprUse',exprTyp')) :<| bodyCtx') -> do
        unless (exprUse' ≤# exprUse) (do
          let original = (name,exprUse,exprTyp)
          let checked  = (name',exprUse',exprTyp')
          throwError (CheckQuantityMismatch (Ctx bodyCtx') original checked))
        let isFix = case expr of
              FixH _ _ -> True
              _        -> False
        let ir    = LetI isFix exprUse name exprIR bodyIR
        return (mulCtx use (addCtx exprCtx (Ctx bodyCtx')),typ,ir)
  FixH name body -> do
    let unroll = body (UnrH name (Ctx.depth pre) (FixH name body) typ)
    (bodyCtx,_,bodyIR) <- check defs ((name,typ) <| pre) use unroll typ
    case _ctx bodyCtx of
     Empty -> throwError $ EmptyContext
     (_,(None,_)) :<| bodyCtx' -> return (Ctx bodyCtx',typ,bodyIR)
     (_,(use,_))  :<| bodyCtx' -> return (mulCtx Many (Ctx bodyCtx'),typ,bodyIR)
  _ -> do
    (ctx,termTyp,termIR) <- infer defs pre use term
    case equal defs typ termTyp (Ctx.depth pre) of
      False -> throwError (TypeMismatch pre typ termTyp)
      True  -> return (ctx,typ,termIR)

-- | Infers the type of a term
infer :: Defs -> PreContext -> Uses -> Hoas
      -> Except CheckError (Context, Hoas, IR)
infer defs pre use term = case term of
  VarH nam lvl -> do
    let ir = VarI nam
    case Ctx.adjust lvl (toContext pre) (\(_,typ) -> (use,typ)) of
      Nothing            -> throwError $ UnboundVariable nam lvl
      Just ((_,typ),ctx) -> return (ctx,typ,ir)
  RefH nam cid _ -> do
    --traceM ("RefH " ++ show nam)
    let mapMaybe = maybe (throwError $ UndefinedReference nam) pure
    def         <- mapMaybe (defs M.!? cid)
    let (_,typ) = (defToHoas nam def)
    let ir = RefI nam
    return (toContext pre,typ,ir)
  LamH name body -> throwError $ UntypedLambda
  AppH func argm -> do
    (funcCtx,funcTyp,funcIR) <- infer defs pre use func
    case whnf defs funcTyp of
      AllH _ argmUse bind body -> do
        (argmCtx,_,argmIR) <- check defs pre (argmUse *# use) argm bind
        let ir = AppI argmUse funcIR argmIR
        return (addCtx funcCtx argmCtx,body argm,ir)
      x -> throwError $ NonFunctionApplication funcCtx func funcTyp x
  UseH expr -> do
    (exprCtx,exprTyp,exprIR) <- infer defs pre use expr
    case whnf defs exprTyp of
      SlfH _ body -> do
        return (exprCtx,body expr,UseI exprIR Nothing)
      LTyH typ -> do
        return (exprCtx, litInduction typ expr,UseI exprIR (Just typ))
      AppH (LTyH TBitVector) (LitH (VNatural n)) -> do
        let expr' = AppH (litInduction TBitVector (LitH (VNatural n))) expr
        return (exprCtx, expr', UseI exprIR (Just TBitVector))
        -- TODO: Make sure this is right
      x -> throwError $ NonSelfUse exprCtx expr exprTyp x
  AllH name bindUse bind body -> do
    let nameVar = VarH name $ Ctx.depth pre
    (_,_,bindIR) <- check defs pre None bind TypH
    (_,_,bodyIR) <- check defs ((name,bind)<|pre) None (body nameVar) TypH
    let ir = AllI name bindUse bindIR bodyIR
    return (toContext pre,TypH,ir)
  SlfH name body -> do
    let selfVar = VarH name $ Ctx.depth pre
    (_,_,bodyIR) <- check defs ((name,term)<|pre) None (body selfVar) TypH
    let ir = SlfI name bodyIR
    return (toContext pre,TypH,ir)
  LetH name exprUse exprTyp expr body -> do
    (exprCtx,_,exprIR)    <- check defs pre exprUse expr exprTyp
    let var = VarH name (Ctx.depth pre)
    (bodyCtx,typ,bodyIR) <- infer defs ((name,exprTyp) <| pre) Once (body var)
    case _ctx bodyCtx of
      Empty -> throwError EmptyContext
      ((name',(exprUse',exprTyp')) :<| bodyCtx') -> do
        unless (exprUse' ≤# exprUse) (do
          let original = (name,exprUse,exprTyp)
          let inferred = (name',exprUse',exprTyp')
          throwError (InferQuantityMismatch (Ctx bodyCtx') original inferred))
        let isFix = case expr of
              FixH _ _ -> True
              _        -> False
        let ir    = LetI isFix exprUse name exprIR bodyIR
        return (mulCtx use (addCtx exprCtx (Ctx bodyCtx')),typ,ir)
  TypH           -> return (toContext pre,TypH,TypI)
  UnrH nam lvl val typ -> do
    case Ctx.adjust lvl (toContext pre) (\(_,typ) -> (use,typ)) of
      Nothing -> throwError $ EmptyContext
      Just ((_,typ),ctx) -> do
        let ir = VarI nam
        return (ctx,typ,ir)
  AnnH val typ -> do
    check defs pre use val typ
  LitH lit  -> return (toContext pre, typeOfLit lit, LitI lit)
  LTyH lty  -> return (toContext pre, typeOfLTy lty, LTyI lty)
  OprH opr  -> return (toContext pre, typeOfOpr opr, OprI opr)
  _ -> throwError $ CustomErr pre "can't infer type"
<|MERGE_RESOLUTION|>--- conflicted
+++ resolved
@@ -40,63 +40,28 @@
 import           Yatima.IPLD
 
 whnf :: Defs -> Hoas -> Hoas
-<<<<<<< HEAD
-whnf defs trm = case trm of
-  RefH nam cid _ -> case defs M.!? cid of
-    Just d  -> go $ fst (defToHoas nam d)
-    Nothing -> trm
-  FixH nam bod       -> go (bod trm)
-  AppH fun arg       -> case go fun of
-    LamH _ bod -> go (bod arg)
-    OprH opr   -> reduceOpr opr arg
-    x          -> AppH fun arg
-  UseH arg           -> case go arg of
-    NewH exp     -> go exp
-    LitH val     -> expandLit val
-    x            -> UseH arg
-  AnnH a _     -> go a
-  UnrH _ _ a _ -> go a
-  LetH _ _ _ exp bod -> go (bod exp)
-  WhnH x             -> x
-
-  x                  -> x
+whnf defs trm = go [] trm
   where
-    go x = whnf defs x
-=======
-whnf defs trm = go [] trm where
-  go args trm = case trm of
-    RefH nam -> case defs M.!? nam of
-      Just d  -> go args $ fst (defToHoas nam d)
-      Nothing -> apply args $ RefH nam
-    FixH nam bod -> go args (bod trm)
-    AppH fun arg -> go (arg : args) fun
-    LamH _   bod -> case args of
-      []          -> trm
-      (a : args') -> go args' (bod a)
-    OprH opr -> reduceOpr opr args
-    UseH arg -> case go [] arg of
-      NewH exp -> go args exp
-      LitH val -> go args $ expandLit val
-      _        -> apply args $ UseH arg
-    AnnH a _           -> go args a
-    UnrH _ _ a _       -> go args a
-    LetH _ _ _ exp bod -> go args (bod exp)
-    _                  -> apply args trm
-  apply []         trm = trm
-  apply (arg:args) trm = apply args (AppH trm arg)
->>>>>>> 9975754e
-
--- | Normalize a Hoas term
---norm :: Defs -> Hoas -> Hoas
---norm defs term = case whnf defs term of
---  AllH nam use typ bod -> AllH nam use (go typ) (\x -> go (bod x))
---  LamH nam bod         -> LamH nam (\x -> go (bod x))
---  AppH fun arg         -> AppH (go fun) (go arg)
---  FixH nam bod         -> go (bod (FixH nam bod))
---  SlfH nam bod         -> SlfH nam (\x -> go (bod x))
---  NewH exp             -> NewH (go exp)
---  UseH exp             -> UseH (go exp)
---  step                 -> step
+    go args trm = case trm of
+      RefH nam cid _ -> case defs M.!? cid of
+        Just d  -> go args $ fst (defToHoas nam d)
+        Nothing -> apply args $ trm
+      FixH nam bod -> go args (bod trm)
+      AppH fun arg -> go (arg : args) fun
+      LamH _   bod -> case args of
+        []          -> trm
+        (a : args') -> go args' (bod a)
+      OprH opr -> reduceOpr opr args
+      UseH arg -> case go [] arg of
+        NewH exp -> go args exp
+        LitH val -> go args $ expandLit val
+        _        -> apply args $ UseH arg
+      AnnH a _           -> go args a
+      UnrH _ _ a _       -> go args a
+      LetH _ _ _ exp bod -> go args (bod exp)
+      _                  -> apply args trm
+    apply []         trm = trm
+    apply (arg:args) trm = apply args (AppH trm arg)
 
 norm :: Defs -> Hoas -> Hoas
 norm defs term = go term 0 Set.empty
@@ -124,55 +89,6 @@
 
       step                 -> step
 
-<<<<<<< HEAD
-=======
--- Converts a term to a unique string representation. This is used by equal.
--- TODO: use a hash function instead
-serialize :: Int -> Hoas -> LT.Text
-serialize lvl term = TB.toLazyText (go term lvl lvl)
-  where
-    name :: Name -> TB.Builder
-    name "" = "_"
-    name x  = TB.fromText x
-
-    uses :: Uses -> TB.Builder
-    uses None = "0"
-    uses Affi = "&"
-    uses Once = "1"
-    uses Many = "ω"
-
-    go :: Hoas -> Int -> Int -> TB.Builder
-    go term lvl ini = case term of
-      TypH                     -> "*"
-      VarH _ idx               ->
-        if idx >= ini
-        then "^" <> TB.decimal (lvl-idx-1)
-        else "#" <> TB.decimal idx
-      RefH nam -> "$" <> name nam
-      AllH nam use typ bod     ->
-        "∀" <> uses use <> name nam
-        <> go typ lvl ini
-        <> go (bod (VarH nam lvl)) (lvl+1) ini
-      SlfH nam bod             ->
-        "@" <> name nam <> go (bod (VarH nam lvl)) (lvl+1) ini
-      LamH nam bod             ->
-        "λ" <> name nam <> go (bod (VarH nam lvl)) (lvl+1) ini
-      AppH fun arg             -> "+" <> go fun lvl ini <> go arg lvl ini
-      NewH exp                 -> "ν" <> go exp lvl ini
-      UseH exp                 -> "σ" <> go exp lvl ini
-      LetH nam use typ exp bod ->
-        "~" <> uses use <> name nam
-        <> go typ lvl ini <> go exp lvl ini
-        <> go (bod (VarH nam lvl)) (lvl+1) ini
-      FixH nam bod             ->
-        "%" <> name nam <> go (bod (VarH nam lvl)) (lvl+1) ini
-      AnnH trm _               -> go trm lvl ini
-      UnrH _ _ trm _           -> go trm lvl ini
-      LitH lit                 -> "(" <> TB.fromText (prettyLiteral lit) <> ")"
-      LTyH lit                 -> "<" <> TB.fromText (prettyLitType lit) <> ">"
-      OprH opr                 -> "{" <> TB.fromText (prettyPrimOp opr) <> "}"
-
->>>>>>> 9975754e
 equal :: Defs -> Hoas -> Hoas -> Int -> Bool
 equal defs a b lvl = runIdentity $ go a b lvl Set.empty
   where
