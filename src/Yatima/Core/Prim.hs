{-# LANGUAGE QuasiQuotes #-}
{-# LANGUAGE TemplateHaskell #-}

-- |
-- Module      : Yatima.Core.Prim
-- Description : Defines the semantics of Yatima's primitive literals and operations
-- Copyright   : 2020 Yatima Inc.
-- License     : GPL-3
-- Maintainer  : john@yatima.io
-- Stability   : experimental
--
-- This module modifies work by [Ilya Rezvov](https://github.com/SPY/haskell-wasm),
-- which is released under MIT terms included with this package in the
-- @licenses/2018_Ilya_Rezvov@ file
module Yatima.Core.Prim where

import Data.Bits
import Data.ByteString (ByteString)
import qualified Data.ByteString as BS
import Data.Char
import Data.FileEmbed
import Data.Int
import Data.Text (Text)
import qualified Data.Text as T
import Data.Word
import Numeric.IEEE
import qualified Yatima.Core.Ctx as Ctx
import Yatima.Core.Hoas
import Yatima.Core.Wasm
import Yatima.QuasiQuoter
import Yatima.Term

oprArity :: PrimOp -> Int
oprArity opr = case opr of
  I32_eqz -> 1
  I32_clz -> 1
  I32_ctz -> 1
  I32_popcnt -> 1
  I64_clz -> 1
  I64_ctz -> 1
  I64_popcnt -> 1
  F32_abs -> 1
  F32_neg -> 1
  F32_ceil -> 1
  F32_floor -> 1
  F32_trunc -> 1
  F32_nearest -> 1
  F32_sqrt -> 1
  F64_abs -> 1
  F64_neg -> 1
  F64_ceil -> 1
  F64_floor -> 1
  F64_trunc -> 1
  F64_nearest -> 1
  F64_sqrt -> 1
  I32_wrap_I64 -> 1
  I32_trunc_F32_s -> 1
  I32_trunc_F32_u -> 1
  I32_trunc_F64_s -> 1
  I32_trunc_F64_u -> 1
  I64_extend_I32_s -> 1
  I64_extend_I32_u -> 1
  I64_trunc_F32_s -> 1
  I64_trunc_F32_u -> 1
  I64_trunc_F64_s -> 1
  I64_trunc_F64_u -> 1
  F32_convert_I32_s -> 1
  F32_convert_I32_u -> 1
  F32_convert_I64_s -> 1
  F32_convert_I64_u -> 1
  F32_demote_F64 -> 1
  F64_convert_I32_s -> 1
  F64_convert_I32_u -> 1
  F64_convert_I64_s -> 1
  F64_convert_I64_u -> 1
  F64_promote_F32 -> 1
  I32_reinterpret_F32 -> 1
  I64_reinterpret_F64 -> 1
  F32_reinterpret_I32 -> 1
  F64_reinterpret_I64 -> 1
  Natural_succ -> 1
  Natural_pred -> 1
  Natural_to_I64 -> 1
  Natural_to_I32 -> 1
  Natural_from_I64 -> 1
  Natural_from_I32 -> 1
  BitVector_b0 -> 1
  BitVector_b1 -> 1
  BitVector_length -> 1
  Char_chr -> 1
  Char_ord -> 1
  Char_to_U8 -> 1
  Char_from_U8 -> 1
  I32_to_U32 -> 1
  I32_from_U32 -> 1
  F32_to_U32 -> 1
  F32_from_U32 -> 1
  I64_to_U64 -> 1
  I64_from_U64 -> 1
  F64_to_U64 -> 1
  F64_from_U64 -> 1
  _ -> 2

inverseOpr :: PrimOp -> PrimOp -> Bool
inverseOpr op op' = case (op, op') of
  (Natural_pred, Natural_succ) -> True
  (I32_to_U32, I32_from_U32) -> True
  (I32_from_U32, I32_to_U32) -> True
  (F32_to_U32, I32_from_U32) -> True
  (F32_from_U32, I32_to_U32) -> True
  (I64_to_U64, I64_from_U64) -> True
  (I64_from_U64, I64_to_U64) -> True
  (F64_to_U64, F64_from_U64) -> True
  (F64_from_U64, F64_to_U64) -> True
  (Char_to_U8, Char_from_U8) -> True
  (Char_from_U8, Char_to_U8) -> True
  _ -> False

reduceOpr :: PrimOp -> [Hoas] -> Hoas
reduceOpr op args = apply rest $
  case operands of
    [AppH (OprH op') a] ->
      if inverseOpr op op' then a else noredex
    [AppH (OprH Natural_succ) a, b] ->
      case op of
        Natural_add -> AppH (OprH Natural_succ) (AppH (AppH (OprH Natural_add) a) b)
        _ -> noredex
    [LitH (VNatural a)] ->
      case op of
<<<<<<< HEAD
        Natural_succ -> LitH (VNatural $ a + 1)
        Natural_pred -> if a == 0 then LitH (VNatural 0) else LitH (VNatural $ a -1)
        Natural_to_I64 ->
          if a >= 2 ^ 64
            then LitH $ VException "Natural number out of range of I64"
            else LitH $ VI64 $ fromIntegral a
        Natural_to_I32 ->
          if a >= 2 ^ 32
            then LitH $ VException "Natural number out of range of I32"
            else LitH $ VI32 $ fromIntegral a
=======
        Natural_succ     -> LitH (VNatural $ a+1)
        Natural_pred     -> if a == 0 then LitH (VNatural 0) else LitH (VNatural $ a-1)
        Natural_to_I64   ->
          if a >= 2^64
          then AppH (LitH VException) $ LitH $ VString "Natural number out of range of I64"
          else LitH $ VI64 $ fromIntegral a
        Natural_to_I32   ->
          if a >= 2^32
          then AppH (LitH VException) $ LitH $ VString "Natural number out of range of I32"
          else LitH $ VI32 $ fromIntegral a
>>>>>>> e60331f3
        Natural_from_I64 -> LitH $ VNatural $ fromIntegral a
        Natural_from_I32 -> LitH $ VNatural $ fromIntegral a
        _ -> noredex
    [LitH (VI64 a)] ->
      case op of
        I64_eqz -> LitH (bool (a == 0))
        I64_clz -> LitH (VI64 $ fromIntegral $ countLeadingZeros a)
        I64_ctz -> LitH (VI64 $ fromIntegral $ countTrailingZeros a)
        I64_popcnt -> LitH (VI64 $ fromIntegral $ popCount a)
        I32_wrap_I64 -> LitH (VI32 $ (fromIntegral $ a .&. 0xFFFFFFFF))
        F32_convert_I64_s -> LitH (VF32 (realToFrac $ i64 a))
        F32_convert_I64_u -> LitH (VF32 (realToFrac a))
        F64_reinterpret_I64 -> LitH (VF64 (wordToDouble a))
        F64_convert_I64_s -> LitH (VF64 (realToFrac $ i64 a))
        F64_convert_I64_u -> LitH (VF64 (realToFrac a))
        I64_to_U64 -> LitH (VBitVector 64 (convert a))
        Char_chr -> LitH (VChar $ chr $ fromIntegral a)
        _ -> noredex
    [LitH (VI32 a)] ->
      case op of
        I32_eqz -> LitH (bool (a == 0))
        I32_clz -> LitH (VI32 $ fromIntegral $ countLeadingZeros a)
        I32_ctz -> LitH (VI32 $ fromIntegral $ countTrailingZeros a)
        I32_popcnt -> LitH (VI32 $ fromIntegral $ popCount a)
        I64_extend_I32_s -> LitH (VI64 (u64 $ fromIntegral $ i32 a))
        I64_extend_I32_u -> LitH (VI64 (fromIntegral a))
        F32_reinterpret_I32 -> LitH (VF32 (wordToFloat a))
        F32_convert_I32_s -> LitH (VF32 (realToFrac $ i32 a))
        F32_convert_I32_u -> LitH (VF32 (realToFrac a))
        F64_convert_I32_s -> LitH (VF64 (realToFrac $ i32 a))
        F64_convert_I32_u -> LitH (VF64 (realToFrac a))
        I32_to_U32 -> LitH (VBitVector 32 (convert a))
        _ -> noredex
    [LitH (VF64 a)] ->
      case op of
        F64_abs -> LitH (VF64 $ abs a)
        F64_neg -> LitH (VF64 $ negate a)
        F64_ceil -> LitH (VF64 $ doubleCeil a)
        F64_floor -> LitH (VF64 $ doubleFloor a)
        F64_trunc -> LitH (VF64 $ doubleTrunc a)
        F64_nearest -> LitH (VF64 $ nearest a)
        F64_sqrt -> LitH (VF64 $ sqrt a)
        F64_promote_F32 -> LitH (VF64 (realToFrac a))
        I64_reinterpret_F64 -> LitH (VI64 (doubleToWord a))
<<<<<<< HEAD
        I32_trunc_F64_s ->
          if (isNaN a || isInfinite a || a >= 2 ^ 63 || a < -2 ^ 63)
            then LitH $ VException "F64 number out of range of I32"
            else LitH (VI32 (u32 $ truncate a))
        I32_trunc_F64_u ->
          if (isNaN a || isInfinite a || a >= 2 ^ 64 || a <= -1)
            then LitH $ VException "F64 number out of range of I32"
            else LitH (VI32 (truncate a))
        I64_trunc_F64_s ->
          if (isNaN a || isInfinite a || a >= 2 ^ 63 || a < -2 ^ 63)
            then LitH $ VException "F64 number out of range of I64"
            else LitH (VI64 (u64 $ truncate a))
        I64_trunc_F64_u ->
          if (isNaN a || isInfinite a || a >= 2 ^ 64 || a <= -1)
            then LitH $ VException "F64 number out of range of I64"
            else LitH (VI64 (truncate a))
        F64_to_U64 -> LitH (VBitVector 64 (convert $ doubleToWord a))
        _ -> noredex
    [LitH (VF32 a)] ->
=======
        I32_trunc_F64_s     ->
           if (isNaN a || isInfinite a || a >= 2^63 || a < -2^63)
           then AppH (LitH VException) $ LitH $ VString "F64 number out of range of I32"
           else LitH (VI32 (u32 $ truncate a))
        I32_trunc_F64_u     ->
           if (isNaN a || isInfinite a || a >= 2^64 || a <= -1)
           then AppH (LitH VException) $ LitH $ VString "F64 number out of range of I32"
           else LitH (VI32 (truncate a))
        I64_trunc_F64_s     ->
           if (isNaN a || isInfinite a || a >= 2^63 || a < -2^63)
           then AppH (LitH VException) $ LitH $ VString "F64 number out of range of I64"
           else LitH (VI64 (u64 $ truncate a))
        I64_trunc_F64_u     ->
           if (isNaN a || isInfinite a || a >= 2^64 || a <= -1)
           then AppH (LitH VException) $ LitH $ VString "F64 number out of range of I64"
           else LitH (VI64 (truncate a))
        F64_to_U64          -> LitH (VBitVector 64 (convert $ doubleToWord a))
        _                   -> noredex
    [LitH (VF32 a)]                                ->
>>>>>>> e60331f3
      case op of
        F32_abs -> LitH (VF32 $ abs a)
        F32_neg -> LitH (VF32 $ negate a)
        F32_ceil -> LitH (VF32 $ floatCeil a)
        F32_floor -> LitH (VF32 $ floatFloor a)
        F32_trunc -> LitH (VF32 $ floatTrunc a)
        F32_nearest -> LitH (VF32 $ nearest a)
        F32_sqrt -> LitH (VF32 $ sqrt a)
        F32_demote_F64 -> LitH (VF32 (realToFrac a))
        I32_reinterpret_F32 -> LitH (VI32 (floatToWord a))
<<<<<<< HEAD
        I32_trunc_F32_s ->
          if (isNaN a || isInfinite a || a >= 2 ^ 31 || a < -2 ^ 31)
            then LitH $ VException "F32 number out of range of I32"
            else LitH (VI32 (u32 $ truncate a))
        I32_trunc_F32_u ->
          if (isNaN a || isInfinite a || a >= 2 ^ 32 || a <= -1)
            then LitH $ VException "F32 number out of range of I32"
            else LitH (VI32 (truncate a))
        I64_trunc_F32_s ->
          if (isNaN a || isInfinite a || a >= 2 ^ 31 || a < -2 ^ 31)
            then LitH $ VException "F32 number out of range of I64"
            else LitH (VI64 (u64 $ truncate a))
        I64_trunc_F32_u ->
          if (isNaN a || isInfinite a || a >= 2 ^ 32 || a <= -1)
            then LitH $ VException "F32 number out of range of I64"
            else LitH (VI64 (truncate a))
        F32_to_U32 -> LitH (VBitVector 32 (convert $ floatToWord a))
        _ -> noredex
    [LitH (VBitVector n bs)] ->
=======
        I32_trunc_F32_s     ->
           if (isNaN a || isInfinite a || a >= 2^31 || a < -2^31)
           then AppH (LitH VException) $ LitH $ VString "F32 number out of range of I32"
           else LitH (VI32 (u32 $ truncate a))
        I32_trunc_F32_u     ->
           if (isNaN a || isInfinite a || a >= 2^32 || a <= -1)
           then AppH (LitH VException) $ LitH $ VString "F32 number out of range of I32"
           else LitH (VI32 (truncate a))
        I64_trunc_F32_s     ->
           if (isNaN a || isInfinite a || a >= 2^31 || a < -2^31)
           then AppH (LitH VException) $ LitH $ VString "F32 number out of range of I64"
           else LitH (VI64 (u64 $ truncate a))
        I64_trunc_F32_u     ->
           if (isNaN a || isInfinite a || a >= 2^32 || a <= -1)
           then AppH (LitH VException) $ LitH $ VString "F32 number out of range of I64"
           else LitH (VI64 (truncate a))
        F32_to_U32          -> LitH (VBitVector 32 (convert $ floatToWord a))
        _                   -> noredex
    [LitH (VBitVector n bs)]                        ->
>>>>>>> e60331f3
      case op of
        BitVector_b0 -> LitH $ VBitVector (n + 1) (shiftL bs 1)
        BitVector_b1 -> LitH $ VBitVector (n + 1) (shiftL bs 1 `xor` 1)
        BitVector_length -> LitH (VNatural n)
        Char_from_U8 ->
          if n == 8
            then LitH $ VChar $ convert bs
            else noredex
        I32_from_U32 ->
          if n == 32
            then LitH $ VI32 $ convert bs
            else noredex
        F32_from_U32 ->
          if n == 32
            then LitH $ VF32 $ wordToFloat $ convert bs
            else noredex
        I64_from_U64 ->
          if n == 64
            then LitH $ VI64 $ convert bs
            else noredex
        F64_from_U64 ->
          if n == 64
            then LitH $ VF64 $ wordToDouble $ convert bs
            else noredex
        _ -> noredex
    [LitH (VChar c)] ->
      case op of
        Char_to_U8 -> LitH (VBitVector 8 $ convert c)
        Char_ord -> LitH (VI64 $ fromIntegral $ ord c)
        _ -> noredex
    [LitH (VNatural a), LitH (VNatural b)] ->
      case op of
        Natural_add -> LitH (VNatural $ a + b)
        Natural_sub -> LitH (VNatural $ ite (a < b) 0 (a - b))
        Natural_mul -> LitH (VNatural $ a * b)
        Natural_div -> if b == 0 then LitH (VNatural $ 0) else LitH (VNatural $ a `div` b)
        Natural_mod -> if b == 0 then LitH (VNatural $ 0) else LitH (VNatural $ a `mod` b)
        Natural_gt -> LitH (bool (a > b))
        Natural_ge -> LitH (bool (a >= b))
        Natural_eq -> LitH (bool (a == b))
        Natural_ne -> LitH (bool (a /= b))
        Natural_lt -> LitH (bool (a < b))
        Natural_le -> LitH (bool (a <= b))
        _ -> noredex
    [LitH (VI64 a), LitH (VI64 b)] ->
      case op of
        I64_eq -> LitH (bool (a == b))
        I64_ne -> LitH (bool (a /= b))
        I64_lt_s -> LitH (bool (i64 a < i64 b))
        I64_lt_u -> LitH (bool (a < b))
        I64_gt_s -> LitH (bool (i64 a > i64 b))
        I64_gt_u -> LitH (bool (a > b))
        I64_le_s -> LitH (bool (i64 a <= i64 b))
        I64_le_u -> LitH (bool (a <= b))
        I64_ge_s -> LitH (bool (i64 a >= i64 b))
        I64_ge_u -> LitH (bool (a >= b))
        I64_add -> LitH (VI64 (a + b))
        I64_sub -> LitH (VI64 (a - b))
        I64_mul -> LitH (VI64 (a * b))
        I64_div_s ->
<<<<<<< HEAD
          if (b == 0 || (a == 0x8000000000000000 && b == 0xFFFFFFFFFFFFFFFF))
            then LitH (VException "Cannot divide by zero")
            else LitH (VI64 (u64 $ i64 a `quot` i64 b))
        I64_div_u ->
          if b == 0
            then LitH (VException "Cannot divide by zero")
            else LitH (VI64 (a `quot` b))
        I64_rem_s ->
          if b == 0
            then LitH (VException "Cannot take the remainder of zero")
            else LitH (VI64 (u64 $ i64 a `rem` i64 b))
        I64_rem_u ->
          if b == 0
            then LitH (VException "Cannot take the remainder of zero")
=======
            if (b == 0 || (a == 0x8000000000000000 && b == 0xFFFFFFFFFFFFFFFF))
            then AppH (LitH VException) $ LitH $ VString "Cannot divide by zero"
            else LitH (VI64 (u64 $ i64 a `quot` i64 b))
        I64_div_u ->
            if b == 0
            then AppH (LitH VException) $ LitH $ VString "Cannot divide by zero"
            else LitH (VI64 (a `quot` b))
        I64_rem_s ->
            if b == 0
            then AppH (LitH VException) $ LitH $ VString "Cannot take the remainder of zero"
            else LitH (VI64 (u64 $ i64 a `rem` i64 b))
        I64_rem_u ->
            if b == 0
            then AppH (LitH VException) $ LitH $ VString "Cannot take the remainder of zero"
>>>>>>> e60331f3
            else LitH (VI64 (a `rem` b))
        I64_and -> LitH (VI64 (a .&. b))
        I64_or -> LitH (VI64 (a .|. b))
        I64_xor -> LitH (VI64 (a `xor` b))
        I64_shl -> LitH (VI64 (a `shiftL` (fromIntegral b `rem` 64)))
        I64_shr_u -> LitH (VI64 (a `shiftR` (fromIntegral b `rem` 64)))
        I64_shr_s -> LitH (VI64 (u64 $ i64 a `shiftR` (fromIntegral b `rem` 64)))
        I64_rotl -> LitH (VI64 (a `rotateL` fromIntegral b))
        I64_rotr -> LitH (VI64 (a `rotateR` fromIntegral b))
        _ -> noredex
    [LitH (VI32 a), LitH (VI32 b)] ->
      case op of
        I32_eq -> LitH (bool (a == b))
        I32_ne -> LitH (bool (a /= b))
        I32_lt_s -> LitH (bool (i32 a < i32 b))
        I32_lt_u -> LitH (bool (a < b))
        I32_gt_s -> LitH (bool (i32 a > i32 b))
        I32_gt_u -> LitH (bool (a > b))
        I32_le_s -> LitH (bool (i32 a <= i32 b))
        I32_le_u -> LitH (bool (a <= b))
        I32_ge_s -> LitH (bool (i32 a >= i32 b))
        I32_ge_u -> LitH (bool (a >= b))
        I32_add -> LitH (VI32 (a + b))
        I32_sub -> LitH (VI32 (a - b))
        I32_mul -> LitH (VI32 (a * b))
        I32_div_s ->
<<<<<<< HEAD
          if (b == 0 || (a == 0x80000000 && b == 0xFFFFFFFF))
            then LitH (VException "Cannot divide by zero")
            else LitH (VI32 (u32 $ i32 a `quot` i32 b))
        I32_div_u ->
          if b == 0
            then LitH (VException "Cannot divide by zero")
            else LitH (VI32 (a `quot` b))
        I32_rem_s ->
          if b == 0
            then LitH (VException "Cannot take the remainder of zero")
            else LitH (VI32 (u32 $ i32 a `rem` i32 b))
        I32_rem_u ->
          if b == 0
            then LitH (VException "Cannot take the remainder of zero")
=======
            if (b == 0 || (a == 0x80000000 && b == 0xFFFFFFFF))
            then AppH (LitH VException) $ LitH $ VString "Cannot divide by zero"
            else LitH (VI32 (u32 $ i32 a `quot` i32 b))
        I32_div_u ->
            if b == 0
            then AppH (LitH VException) $ LitH $ VString "Cannot divide by zero"
            else LitH (VI32 (a `quot` b))
        I32_rem_s ->
            if b == 0
            then AppH (LitH VException) $ LitH $ VString "Cannot take the remainder of zero"
            else LitH (VI32 (u32 $ i32 a `rem` i32 b))
        I32_rem_u ->
            if b == 0
            then AppH (LitH VException) $ LitH $ VString "Cannot take the remainder of zero"
>>>>>>> e60331f3
            else LitH (VI32 (a `rem` b))
        I32_and -> LitH (VI32 (a .&. b))
        I32_or -> LitH (VI32 (a .|. b))
        I32_xor -> LitH (VI32 (a `xor` b))
        I32_shl -> LitH (VI32 (a `shiftL` (fromIntegral b `rem` 32)))
        I32_shr_u -> LitH (VI32 (a `shiftR` (fromIntegral b `rem` 32)))
        I32_shr_s -> LitH (VI32 (u32 $ i32 a `shiftR` (fromIntegral b `rem` 32)))
        I32_rotl -> LitH (VI32 (a `rotateL` fromIntegral b))
        I32_rotr -> LitH (VI32 (a `rotateR` fromIntegral b))
        _ -> noredex
    [LitH (VF64 a), LitH (VF64 b)] ->
      case op of
        F64_eq -> LitH (bool (a == b))
        F64_ne -> LitH (bool (a /= b))
        F64_lt -> LitH (bool (a < b))
        F64_gt -> LitH (bool (a > b))
        F64_le -> LitH (bool (a <= b))
        F64_ge -> LitH (bool (a >= b))
        F64_add -> LitH (VF64 (a + b))
        F64_sub -> LitH (VF64 (a - b))
        F64_mul -> LitH (VF64 (a * b))
        F64_div -> LitH (VF64 (a / b))
        F64_min -> LitH (VF64 (a `zeroAwareMin` b))
        F64_max -> LitH (VF64 (a `zeroAwareMax` b))
        F64_copysign -> LitH (VF64 (a `copySign` b))
        _ -> noredex
    [LitH (VF32 a), LitH (VF32 b)] ->
      case op of
        F32_eq -> LitH (bool (a == b))
        F32_ne -> LitH (bool (a /= b))
        F32_lt -> LitH (bool (a < b))
        F32_gt -> LitH (bool (a > b))
        F32_le -> LitH (bool (a <= b))
        F32_ge -> LitH (bool (a >= b))
        F32_add -> LitH (VF32 (a + b))
        F32_sub -> LitH (VF32 (a - b))
        F32_mul -> LitH (VF32 (a * b))
        F32_div -> LitH (VF32 (a / b))
        F32_min -> LitH (VF32 (a `zeroAwareMin` b))
        F32_max -> LitH (VF32 (a `zeroAwareMax` b))
        F32_copysign -> LitH (VF32 (a `copySign` b))
        _ -> noredex
    [LitH (VBitVector n a), LitH (VBitVector m b)] ->
      case op of
        BitVector_concat -> LitH (VBitVector (n + m) $ a `xor` shiftL b (fromEnum m))
        _ -> noredex
    [LitH (VChar c), LitH (VString txt)] ->
      case op of
        String_cons -> LitH (VString (T.cons c txt))
        _ -> noredex
    [LitH (VString a), LitH (VString b)] ->
      case op of
        String_concat -> LitH (VString $ a <> b)
        _ -> noredex
    _ -> noredex
  where
    arity = oprArity op
    (operands, rest) = splitAt arity args
    apply args trm = foldl AppH trm args
    noredex = apply operands (OprH op)
    ite c t f = if c then t else f
    bool c = ite c (VI32 1) (VI32 0)
    i32 = asInt32
    i64 = asInt64
    u32 = asWord32
    u64 = asWord64
    convert :: (Enum a, Enum b) => a -> b
    convert = toEnum . fromEnum

expandLit :: Literal -> Maybe Hoas
expandLit t =
  termToHoas [] <$> case t of
    VNatural 0 -> Just ([yatima| λ P z s => z|])
    VNatural n -> Just $ App ([yatima| λ x P z s => s x|]) (Lit $ VNatural (n -1))
    VString cs -> Just $ case T.uncons cs of
      Nothing -> ([yatima| λ P n c => n|])
      Just (x, xs) ->
        let f = ([yatima| λ x xs P n c => c x xs|])
         in App (App f (Lit $ VChar x)) (Lit $ VString xs)
    VBitVector 0 bs -> Just ([yatima| λ P be b0 b1 => be |])
    VBitVector l bs ->
      let f =
            if bs .&. 1 == 1
              then ([yatima| λ n xs P be b0 b1 => b1 n xs|])
              else ([yatima| λ n xs P be b0 b1 => b0 n xs|])
       in Just $ App (App f (Lit $ VNatural (l -1))) (Lit $ VBitVector (l -1) (bs `shiftR` 1))
    _ -> Nothing

litInduction :: LitType -> Hoas -> Hoas
litInduction t val = (\y -> AppH y val) $
  termToHoas [] $ case t of
    TNatural ->
      [yatima|
    λ self => forall
    (0 P : forall #Natural -> Type)
    (& zero : P 0)
    (& succ : forall (pred : #Natural) -> P (#Natural_succ pred))
    -> P self|]
    TString ->
      [yatima|
    λ self => forall
    (0 P : forall #String -> Type)
    (& nil  : P "")
    (& cons : forall (x: #Char) (xs : #String) -> P (#String_cons x xs))
    -> P self|]
    TBitVector ->
      [yatima|
    λ n self => forall
    (0 P    : forall (n: #Natural) (#BitVector n) -> Type)
    (& be : P 0 #b)
    (& b0 : forall (n: #Natural) (xs : #BitVector n)
     -> P (#Natural_succ n) (#BitVector_b0 n xs))
    (& b1 : forall (n: #Natural) (xs : #BitVector n)
     -> P (#Natural_succ n) (#BitVector_b1 n xs))
    -> P n self
    |]
    _ -> error "Non-inductive type"

typeOfLit :: Literal -> Hoas
typeOfLit t = case t of
  VWorld -> LTyH TWorld
  VNatural _ -> LTyH TNatural
  VF64 _ -> LTyH TF64
  VF32 _ -> LTyH TF32
  VI64 _ -> LTyH TI64
  VI32 _ -> LTyH TI32
  VBitVector l _ -> (AppH (LTyH TBitVector) (LitH (VNatural l)))
<<<<<<< HEAD
  VString _ -> LTyH TString
  VChar _ -> LTyH TChar
=======
  VString _      -> LTyH TString
  VChar _        -> LTyH TChar
  VException     -> AppH (LTyH TException) (LTyH TString)
>>>>>>> e60331f3

typeOfLTy :: LitType -> Hoas
typeOfLTy t = case t of
  TBitVector -> AllH "" Many (LTyH TNatural) (\x -> TypH)
  _ -> TypH

typeOfOpr :: PrimOp -> Hoas
typeOfOpr t = termToHoas [] $ case t of
  Natural_from_I64 -> [yatima|∀ #I64 -> #Natural|]
  Natural_from_I32 -> [yatima|∀ #I32 -> #Natural|]
  Natural_succ -> [yatima|∀ #Natural -> #Natural|]
  Natural_pred -> [yatima|∀ #Natural -> #Natural|]
  Natural_add -> [yatima|∀ #Natural #Natural -> #Natural|]
  Natural_sub -> [yatima|∀ #Natural #Natural -> #Natural|]
  Natural_mul -> [yatima|∀ #Natural #Natural -> #Natural|]
  Natural_gt -> [yatima|∀ #Natural #Natural -> #I32|]
  Natural_ge -> [yatima|∀ #Natural #Natural -> #I32|]
  Natural_eq -> [yatima|∀ #Natural #Natural -> #I32|]
  Natural_ne -> [yatima|∀ #Natural #Natural -> #I32|]
  Natural_lt -> [yatima|∀ #Natural #Natural -> #I32|]
  Natural_le -> [yatima|∀ #Natural #Natural -> #I32|]
  I64_eqz -> [yatima|∀ #I64 -> #I32|]
  I64_clz -> [yatima|∀ #I64 -> #I64|]
  I64_ctz -> [yatima|∀ #I64 -> #I64|]
  I64_popcnt -> [yatima|∀ #I64 -> #I64|]
  I32_wrap_I64 -> [yatima|∀ #I64 -> #I32|]
  F32_convert_I64_s -> [yatima|∀ #I64 -> #F32|]
  F32_convert_I64_u -> [yatima|∀ #I64 -> #F32|]
  F64_reinterpret_I64 -> [yatima|∀ #I64 -> #F64|]
  F64_convert_I64_s -> [yatima|∀ #I64 -> #F64|]
  F64_convert_I64_u -> [yatima|∀ #I64 -> #F64|]
  I64_to_U64 -> [yatima|∀ #I64 -> (#BitVector 64)|]
  Char_chr -> [yatima|∀ #I64 -> #Char|]
  I32_eqz -> [yatima|∀ #I32 -> #I32|]
  I32_clz -> [yatima|∀ #I32 -> #I32|]
  I32_ctz -> [yatima|∀ #I32 -> #I32|]
  I32_popcnt -> [yatima|∀ #I32 -> #I32|]
  I64_extend_I32_s -> [yatima|∀ #I32 -> #I64|]
  I64_extend_I32_u -> [yatima|∀ #I32 -> #I64|]
  F32_reinterpret_I32 -> [yatima|∀ #I32 -> #F32|]
  F32_convert_I32_s -> [yatima|∀ #I32 -> #F32|]
  F32_convert_I32_u -> [yatima|∀ #I32 -> #F64|]
  F64_convert_I32_s -> [yatima|∀ #I32 -> #F64|]
  F64_convert_I32_u -> [yatima|∀ #I32 -> #F64|]
  I32_to_U32 -> [yatima|∀ #I32 -> (#BitVector 32)|]
  F64_abs -> [yatima|∀ #F64 -> #F64|]
  F64_neg -> [yatima|∀ #F64 -> #F64|]
  F64_ceil -> [yatima|∀ #F64 -> #F64|]
  F64_floor -> [yatima|∀ #F64 -> #F64|]
  F64_trunc -> [yatima|∀ #F64 -> #F64|]
  F64_nearest -> [yatima|∀ #F64 -> #F64|]
  F64_sqrt -> [yatima|∀ #F64 -> #F64|]
  F64_promote_F32 -> [yatima|∀ #F64 -> #F64|]
  I64_reinterpret_F64 -> [yatima|∀ #F64 -> #I64|]
  F64_to_U64 -> [yatima|∀ #F64 -> (#BitVector 64)|]
  F32_abs -> [yatima|∀ #F32 -> #F32|]
  F32_neg -> [yatima|∀ #F32 -> #F32|]
  F32_ceil -> [yatima|∀ #F32 -> #F32|]
  F32_floor -> [yatima|∀ #F32 -> #F32|]
  F32_trunc -> [yatima|∀ #F32 -> #F32|]
  F32_nearest -> [yatima|∀ #F32 -> #F32|]
  F32_sqrt -> [yatima|∀ #F32 -> #F32|]
  F32_demote_F64 -> [yatima|∀ #F32 -> #F32|]
  I32_reinterpret_F32 -> [yatima|∀ #F32 -> #I32|]
  F32_to_U32 -> [yatima|∀ #F32 -> (#BitVector 32)|]
  String_cons -> [yatima|∀ #Char #String -> #String|]
  String_concat -> [yatima|∀ #String #String -> #String|]
  BitVector_b0 -> [yatima|∀ (0 n: #Natural) (#BitVector n) -> (#BitVector (#Natural_succ n))|]
  BitVector_b1 -> [yatima|∀ (0 n: #Natural) (#BitVector n) -> (#BitVector (#Natural_succ n))|]
  BitVector_length -> [yatima|∀ (0 n: #Natural) (#BitVector n) -> #Natural|]
  BitVector_concat ->
    [yatima|∀ (0 n: #Natural) (0 m: #Natural) (#BitVector n) (#BitVector m) -> (#BitVector (#Natural_add n m))|]
  Char_from_U8 -> [yatima|∀ (#BitVector 8) -> #Natural|]
  I32_from_U32 -> [yatima|∀ (#BitVector 32) -> #Natural|]
  F32_from_U32 -> [yatima|∀ (#BitVector 32) -> #Natural|]
  I64_from_U64 -> [yatima|∀ (#BitVector 64) -> #Natural|]
  F64_from_U64 -> [yatima|∀ (#BitVector 64) -> #Natural|]
  Char_to_U8 -> [yatima|∀ #Char -> (#BitVector 8)|]
  Char_ord -> [yatima|∀ #Char -> #I64|]
  I64_eq -> [yatima|∀ #I64 #I64 -> #I32|]
  I64_ne -> [yatima|∀ #I64 #I64 -> #I32|]
  I64_lt_s -> [yatima|∀ #I64 #I64 -> #I32|]
  I64_lt_u -> [yatima|∀ #I64 #I64 -> #I32|]
  I64_gt_s -> [yatima|∀ #I64 #I64 -> #I32|]
  I64_gt_u -> [yatima|∀ #I64 #I64 -> #I32|]
  I64_le_s -> [yatima|∀ #I64 #I64 -> #I32|]
  I64_le_u -> [yatima|∀ #I64 #I64 -> #I32|]
  I64_ge_s -> [yatima|∀ #I64 #I64 -> #I32|]
  I64_ge_u -> [yatima|∀ #I64 #I64 -> #I32|]
  I64_add -> [yatima|∀ #I64 #I64 -> #I64|]
  I64_sub -> [yatima|∀ #I64 #I64 -> #I64|]
  I64_mul -> [yatima|∀ #I64 #I64 -> #I64|]
  I64_and -> [yatima|∀ #I64 #I64 -> #I64|]
  I64_or -> [yatima|∀ #I64 #I64 -> #I64|]
  I64_xor -> [yatima|∀ #I64 #I64 -> #I64|]
  I64_shl -> [yatima|∀ #I64 #I64 -> #I64|]
  I64_shr_u -> [yatima|∀ #I64 #I64 -> #I64|]
  I64_shr_s -> [yatima|∀ #I64 #I64 -> #I64|]
  I64_rotl -> [yatima|∀ #I64 #I64 -> #I64|]
  I64_rotr -> [yatima|∀ #I64 #I64 -> #I64|]
  I32_eq -> [yatima|∀ #I32 #I32 -> #I32|]
  I32_ne -> [yatima|∀ #I32 #I32 -> #I32|]
  I32_lt_s -> [yatima|∀ #I32 #I32 -> #I32|]
  I32_lt_u -> [yatima|∀ #I32 #I32 -> #I32|]
  I32_gt_s -> [yatima|∀ #I32 #I32 -> #I32|]
  I32_gt_u -> [yatima|∀ #I32 #I32 -> #I32|]
  I32_le_s -> [yatima|∀ #I32 #I32 -> #I32|]
  I32_le_u -> [yatima|∀ #I32 #I32 -> #I32|]
  I32_ge_s -> [yatima|∀ #I32 #I32 -> #I32|]
  I32_ge_u -> [yatima|∀ #I32 #I32 -> #I32|]
  I32_add -> [yatima|∀ #I32 #I32 -> #I32|]
  I32_sub -> [yatima|∀ #I32 #I32 -> #I32|]
  I32_mul -> [yatima|∀ #I32 #I32 -> #I32|]
  I32_and -> [yatima|∀ #I32 #I32 -> #I32|]
  I32_or -> [yatima|∀ #I32 #I32 -> #I32|]
  I32_xor -> [yatima|∀ #I32 #I32 -> #I32|]
  I32_shl -> [yatima|∀ #I32 #I32 -> #I32|]
  I32_shr_u -> [yatima|∀ #I32 #I32 -> #I32|]
  I32_shr_s -> [yatima|∀ #I32 #I32 -> #I32|]
  I32_rotl -> [yatima|∀ #I32 #I32 -> #I32|]
  I32_rotr -> [yatima|∀ #I32 #I32 -> #I32|]
  F64_eq -> [yatima|∀ #F64 #F64 -> #I32|]
  F64_ne -> [yatima|∀ #F64 #F64 -> #I32|]
  F64_lt -> [yatima|∀ #F64 #F64 -> #I32|]
  F64_gt -> [yatima|∀ #F64 #F64 -> #I32|]
  F64_le -> [yatima|∀ #F64 #F64 -> #I32|]
  F64_ge -> [yatima|∀ #F64 #F64 -> #I32|]
  F64_add -> [yatima|∀ #F64 #F64 -> #F64|]
  F64_sub -> [yatima|∀ #F64 #F64 -> #F64|]
  F64_mul -> [yatima|∀ #F64 #F64 -> #F64|]
  F64_div -> [yatima|∀ #F64 #F64 -> #F64|]
  F64_min -> [yatima|∀ #F64 #F64 -> #F64|]
  F64_max -> [yatima|∀ #F64 #F64 -> #F64|]
  F64_copysign -> [yatima|∀ #F64 #F64 -> #F64|]
  F32_eq -> [yatima|∀ #F32 #F32 -> #I32|]
  F32_ne -> [yatima|∀ #F32 #F32 -> #I32|]
  F32_lt -> [yatima|∀ #F32 #F32 -> #I32|]
  F32_gt -> [yatima|∀ #F32 #F32 -> #I32|]
  F32_le -> [yatima|∀ #F32 #F32 -> #I32|]
  F32_ge -> [yatima|∀ #F32 #F32 -> #I32|]
  F32_add -> [yatima|∀ #F32 #F32 -> #F32|]
  F32_sub -> [yatima|∀ #F32 #F32 -> #F32|]
  F32_mul -> [yatima|∀ #F32 #F32 -> #F32|]
  F32_div -> [yatima|∀ #F32 #F32 -> #F32|]
  F32_min -> [yatima|∀ #F32 #F32 -> #F32|]
  F32_max -> [yatima|∀ #F32 #F32 -> #F32|]
  F32_copysign -> [yatima|∀ #F32 #F32 -> #F32|]
  -- These ones might raise exceptions.
  Natural_to_I64 -> [yatima|∀ #Natural -> #I64|]
  Natural_to_I32 -> [yatima|∀ #Natural -> #I32|]
  Natural_div -> [yatima|∀ #Natural #Natural -> #Natural|]
  Natural_mod -> [yatima|∀ #Natural #Natural -> #Natural|]
  I32_trunc_F64_s -> [yatima|∀ #F64 -> #I32|]
  I32_trunc_F64_u -> [yatima|∀ #F64 -> #I32|]
  I64_trunc_F64_s -> [yatima|∀ #F64 -> #I64|]
  I64_trunc_F64_u -> [yatima|∀ #F64 -> #I64|]
  I32_trunc_F32_s -> [yatima|∀ #F32 -> #I32|]
  I32_trunc_F32_u -> [yatima|∀ #F32 -> #I32|]
  I64_trunc_F32_s -> [yatima|∀ #F32 -> #I64|]
  I64_trunc_F32_u -> [yatima|∀ #F32 -> #I64|]
  I64_div_s -> [yatima|∀ #I64 #I64 -> #I64|]
  I64_div_u -> [yatima|∀ #I64 #I64 -> #I64|]
  I64_rem_s -> [yatima|∀ #I64 #I64 -> #I64|]
  I64_rem_u -> [yatima|∀ #I64 #I64 -> #I64|]
  I32_div_s -> [yatima|∀ #I32 #I32 -> #I32|]
  I32_div_u -> [yatima|∀ #I32 #I32 -> #I32|]
  I32_rem_s -> [yatima|∀ #I32 #I32 -> #I32|]
  I32_rem_u -> [yatima|∀ #I32 #I32 -> #I32|]<|MERGE_RESOLUTION|>--- conflicted
+++ resolved
@@ -15,16 +15,9 @@
 module Yatima.Core.Prim where
 
 import Data.Bits
-import Data.ByteString (ByteString)
-import qualified Data.ByteString as BS
 import Data.Char
-import Data.FileEmbed
-import Data.Int
-import Data.Text (Text)
 import qualified Data.Text as T
-import Data.Word
 import Numeric.IEEE
-import qualified Yatima.Core.Ctx as Ctx
 import Yatima.Core.Hoas
 import Yatima.Core.Wasm
 import Yatima.QuasiQuoter
@@ -127,29 +120,16 @@
         _ -> noredex
     [LitH (VNatural a)] ->
       case op of
-<<<<<<< HEAD
         Natural_succ -> LitH (VNatural $ a + 1)
         Natural_pred -> if a == 0 then LitH (VNatural 0) else LitH (VNatural $ a -1)
         Natural_to_I64 ->
           if a >= 2 ^ 64
-            then LitH $ VException "Natural number out of range of I64"
+            then termToHoas [] [yatima| #exception "Natural number out of range of I64"|]
             else LitH $ VI64 $ fromIntegral a
         Natural_to_I32 ->
           if a >= 2 ^ 32
-            then LitH $ VException "Natural number out of range of I32"
+            then termToHoas [] [yatima| #exception "Natural number out of range of I32"|]
             else LitH $ VI32 $ fromIntegral a
-=======
-        Natural_succ     -> LitH (VNatural $ a+1)
-        Natural_pred     -> if a == 0 then LitH (VNatural 0) else LitH (VNatural $ a-1)
-        Natural_to_I64   ->
-          if a >= 2^64
-          then AppH (LitH VException) $ LitH $ VString "Natural number out of range of I64"
-          else LitH $ VI64 $ fromIntegral a
-        Natural_to_I32   ->
-          if a >= 2^32
-          then AppH (LitH VException) $ LitH $ VString "Natural number out of range of I32"
-          else LitH $ VI32 $ fromIntegral a
->>>>>>> e60331f3
         Natural_from_I64 -> LitH $ VNatural $ fromIntegral a
         Natural_from_I32 -> LitH $ VNatural $ fromIntegral a
         _ -> noredex
@@ -194,47 +174,25 @@
         F64_sqrt -> LitH (VF64 $ sqrt a)
         F64_promote_F32 -> LitH (VF64 (realToFrac a))
         I64_reinterpret_F64 -> LitH (VI64 (doubleToWord a))
-<<<<<<< HEAD
         I32_trunc_F64_s ->
           if (isNaN a || isInfinite a || a >= 2 ^ 63 || a < -2 ^ 63)
-            then LitH $ VException "F64 number out of range of I32"
+            then termToHoas [] [yatima| #exception "F64 number out of range of I32"|]
             else LitH (VI32 (u32 $ truncate a))
         I32_trunc_F64_u ->
           if (isNaN a || isInfinite a || a >= 2 ^ 64 || a <= -1)
-            then LitH $ VException "F64 number out of range of I32"
+            then termToHoas [] [yatima| #exception "F64 number out of range of I32"|]
             else LitH (VI32 (truncate a))
         I64_trunc_F64_s ->
           if (isNaN a || isInfinite a || a >= 2 ^ 63 || a < -2 ^ 63)
-            then LitH $ VException "F64 number out of range of I64"
+            then termToHoas [] [yatima| #exception "F64 number out of range of I64" |]
             else LitH (VI64 (u64 $ truncate a))
         I64_trunc_F64_u ->
           if (isNaN a || isInfinite a || a >= 2 ^ 64 || a <= -1)
-            then LitH $ VException "F64 number out of range of I64"
+            then termToHoas [] [yatima| #exception "F64 number out of range of I64"|]
             else LitH (VI64 (truncate a))
         F64_to_U64 -> LitH (VBitVector 64 (convert $ doubleToWord a))
         _ -> noredex
     [LitH (VF32 a)] ->
-=======
-        I32_trunc_F64_s     ->
-           if (isNaN a || isInfinite a || a >= 2^63 || a < -2^63)
-           then AppH (LitH VException) $ LitH $ VString "F64 number out of range of I32"
-           else LitH (VI32 (u32 $ truncate a))
-        I32_trunc_F64_u     ->
-           if (isNaN a || isInfinite a || a >= 2^64 || a <= -1)
-           then AppH (LitH VException) $ LitH $ VString "F64 number out of range of I32"
-           else LitH (VI32 (truncate a))
-        I64_trunc_F64_s     ->
-           if (isNaN a || isInfinite a || a >= 2^63 || a < -2^63)
-           then AppH (LitH VException) $ LitH $ VString "F64 number out of range of I64"
-           else LitH (VI64 (u64 $ truncate a))
-        I64_trunc_F64_u     ->
-           if (isNaN a || isInfinite a || a >= 2^64 || a <= -1)
-           then AppH (LitH VException) $ LitH $ VString "F64 number out of range of I64"
-           else LitH (VI64 (truncate a))
-        F64_to_U64          -> LitH (VBitVector 64 (convert $ doubleToWord a))
-        _                   -> noredex
-    [LitH (VF32 a)]                                ->
->>>>>>> e60331f3
       case op of
         F32_abs -> LitH (VF32 $ abs a)
         F32_neg -> LitH (VF32 $ negate a)
@@ -245,47 +203,25 @@
         F32_sqrt -> LitH (VF32 $ sqrt a)
         F32_demote_F64 -> LitH (VF32 (realToFrac a))
         I32_reinterpret_F32 -> LitH (VI32 (floatToWord a))
-<<<<<<< HEAD
         I32_trunc_F32_s ->
           if (isNaN a || isInfinite a || a >= 2 ^ 31 || a < -2 ^ 31)
-            then LitH $ VException "F32 number out of range of I32"
+            then termToHoas [] [yatima| #exception "F32 number out of range of I32"|]
             else LitH (VI32 (u32 $ truncate a))
         I32_trunc_F32_u ->
           if (isNaN a || isInfinite a || a >= 2 ^ 32 || a <= -1)
-            then LitH $ VException "F32 number out of range of I32"
+            then termToHoas [] [yatima| #exception "F32 number out of range of I32"|]
             else LitH (VI32 (truncate a))
         I64_trunc_F32_s ->
           if (isNaN a || isInfinite a || a >= 2 ^ 31 || a < -2 ^ 31)
-            then LitH $ VException "F32 number out of range of I64"
+            then termToHoas [] [yatima| #exception "F32 number out of range of I64"|]
             else LitH (VI64 (u64 $ truncate a))
         I64_trunc_F32_u ->
           if (isNaN a || isInfinite a || a >= 2 ^ 32 || a <= -1)
-            then LitH $ VException "F32 number out of range of I64"
+            then termToHoas [] [yatima| #exception "F32 number out of range of I64"|]
             else LitH (VI64 (truncate a))
         F32_to_U32 -> LitH (VBitVector 32 (convert $ floatToWord a))
         _ -> noredex
     [LitH (VBitVector n bs)] ->
-=======
-        I32_trunc_F32_s     ->
-           if (isNaN a || isInfinite a || a >= 2^31 || a < -2^31)
-           then AppH (LitH VException) $ LitH $ VString "F32 number out of range of I32"
-           else LitH (VI32 (u32 $ truncate a))
-        I32_trunc_F32_u     ->
-           if (isNaN a || isInfinite a || a >= 2^32 || a <= -1)
-           then AppH (LitH VException) $ LitH $ VString "F32 number out of range of I32"
-           else LitH (VI32 (truncate a))
-        I64_trunc_F32_s     ->
-           if (isNaN a || isInfinite a || a >= 2^31 || a < -2^31)
-           then AppH (LitH VException) $ LitH $ VString "F32 number out of range of I64"
-           else LitH (VI64 (u64 $ truncate a))
-        I64_trunc_F32_u     ->
-           if (isNaN a || isInfinite a || a >= 2^32 || a <= -1)
-           then AppH (LitH VException) $ LitH $ VString "F32 number out of range of I64"
-           else LitH (VI64 (truncate a))
-        F32_to_U32          -> LitH (VBitVector 32 (convert $ floatToWord a))
-        _                   -> noredex
-    [LitH (VBitVector n bs)]                        ->
->>>>>>> e60331f3
       case op of
         BitVector_b0 -> LitH $ VBitVector (n + 1) (shiftL bs 1)
         BitVector_b1 -> LitH $ VBitVector (n + 1) (shiftL bs 1 `xor` 1)
@@ -346,37 +282,20 @@
         I64_sub -> LitH (VI64 (a - b))
         I64_mul -> LitH (VI64 (a * b))
         I64_div_s ->
-<<<<<<< HEAD
           if (b == 0 || (a == 0x8000000000000000 && b == 0xFFFFFFFFFFFFFFFF))
-            then LitH (VException "Cannot divide by zero")
+            then termToHoas [] [yatima| #exception "Cannot divide by zero"|]
             else LitH (VI64 (u64 $ i64 a `quot` i64 b))
         I64_div_u ->
           if b == 0
-            then LitH (VException "Cannot divide by zero")
+            then termToHoas [] [yatima| #exception "Cannot divide by zero" |]
             else LitH (VI64 (a `quot` b))
         I64_rem_s ->
           if b == 0
-            then LitH (VException "Cannot take the remainder of zero")
+            then termToHoas [] [yatima| #exception "Cannot take the remainder of zero" |]
             else LitH (VI64 (u64 $ i64 a `rem` i64 b))
         I64_rem_u ->
           if b == 0
-            then LitH (VException "Cannot take the remainder of zero")
-=======
-            if (b == 0 || (a == 0x8000000000000000 && b == 0xFFFFFFFFFFFFFFFF))
-            then AppH (LitH VException) $ LitH $ VString "Cannot divide by zero"
-            else LitH (VI64 (u64 $ i64 a `quot` i64 b))
-        I64_div_u ->
-            if b == 0
-            then AppH (LitH VException) $ LitH $ VString "Cannot divide by zero"
-            else LitH (VI64 (a `quot` b))
-        I64_rem_s ->
-            if b == 0
-            then AppH (LitH VException) $ LitH $ VString "Cannot take the remainder of zero"
-            else LitH (VI64 (u64 $ i64 a `rem` i64 b))
-        I64_rem_u ->
-            if b == 0
-            then AppH (LitH VException) $ LitH $ VString "Cannot take the remainder of zero"
->>>>>>> e60331f3
+            then termToHoas [] [yatima| #exception "Cannot take the remainder of zero" |]
             else LitH (VI64 (a `rem` b))
         I64_and -> LitH (VI64 (a .&. b))
         I64_or -> LitH (VI64 (a .|. b))
@@ -403,37 +322,20 @@
         I32_sub -> LitH (VI32 (a - b))
         I32_mul -> LitH (VI32 (a * b))
         I32_div_s ->
-<<<<<<< HEAD
           if (b == 0 || (a == 0x80000000 && b == 0xFFFFFFFF))
-            then LitH (VException "Cannot divide by zero")
+            then termToHoas [] [yatima| #exception "Cannot divide by zero" |]
             else LitH (VI32 (u32 $ i32 a `quot` i32 b))
         I32_div_u ->
           if b == 0
-            then LitH (VException "Cannot divide by zero")
+            then termToHoas [] [yatima| #exception "Cannot divide by zero" |]
             else LitH (VI32 (a `quot` b))
         I32_rem_s ->
           if b == 0
-            then LitH (VException "Cannot take the remainder of zero")
+            then termToHoas [] [yatima| #exception "Cannot take the remainder of zero" |]
             else LitH (VI32 (u32 $ i32 a `rem` i32 b))
         I32_rem_u ->
           if b == 0
-            then LitH (VException "Cannot take the remainder of zero")
-=======
-            if (b == 0 || (a == 0x80000000 && b == 0xFFFFFFFF))
-            then AppH (LitH VException) $ LitH $ VString "Cannot divide by zero"
-            else LitH (VI32 (u32 $ i32 a `quot` i32 b))
-        I32_div_u ->
-            if b == 0
-            then AppH (LitH VException) $ LitH $ VString "Cannot divide by zero"
-            else LitH (VI32 (a `quot` b))
-        I32_rem_s ->
-            if b == 0
-            then AppH (LitH VException) $ LitH $ VString "Cannot take the remainder of zero"
-            else LitH (VI32 (u32 $ i32 a `rem` i32 b))
-        I32_rem_u ->
-            if b == 0
-            then AppH (LitH VException) $ LitH $ VString "Cannot take the remainder of zero"
->>>>>>> e60331f3
+            then termToHoas [] [yatima| #exception "Cannot take the remainder of zero" |]
             else LitH (VI32 (a `rem` b))
         I32_and -> LitH (VI32 (a .&. b))
         I32_or -> LitH (VI32 (a .|. b))
@@ -513,7 +415,7 @@
       Just (x, xs) ->
         let f = ([yatima| λ x xs P n c => c x xs|])
          in App (App f (Lit $ VChar x)) (Lit $ VString xs)
-    VBitVector 0 bs -> Just ([yatima| λ P be b0 b1 => be |])
+    VBitVector 0 _ -> Just ([yatima| λ P be b0 b1 => be |])
     VBitVector l bs ->
       let f =
             if bs .&. 1 == 1
@@ -561,18 +463,13 @@
   VI64 _ -> LTyH TI64
   VI32 _ -> LTyH TI32
   VBitVector l _ -> (AppH (LTyH TBitVector) (LitH (VNatural l)))
-<<<<<<< HEAD
   VString _ -> LTyH TString
   VChar _ -> LTyH TChar
-=======
-  VString _      -> LTyH TString
-  VChar _        -> LTyH TChar
-  VException     -> AppH (LTyH TException) (LTyH TString)
->>>>>>> e60331f3
+  VException -> termToHoas [] [yatima| ∀ #String -> #Exception |]
 
 typeOfLTy :: LitType -> Hoas
 typeOfLTy t = case t of
-  TBitVector -> AllH "" Many (LTyH TNatural) (\x -> TypH)
+  TBitVector -> termToHoas [] [yatima| ∀ #Natural -> Type|]
   _ -> TypH
 
 typeOfOpr :: PrimOp -> Hoas
