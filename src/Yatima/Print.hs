--- conflicted
+++ resolved
@@ -1,5 +1,4 @@
 {-# LANGUAGE OverloadedStrings #-}
-<<<<<<< HEAD
 
 -- |
 -- Module      : Yatima.Print
@@ -9,27 +8,6 @@
 -- Maintainer  : john@yatima.io
 -- Stability   : experimental
 module Yatima.Print where
-=======
-module Yatima.Print where
-
-
-import           Data.Map                (Map)
-import qualified Data.Map                as M
-import           Data.Word
-import           Data.Char
-import           Data.Bits
-
-import           Data.Text               (Text)
-import qualified Data.Text               as T hiding (find)
-import qualified Data.Text.Encoding      as T
-import qualified Data.Text.Lazy          as LT
-import qualified Data.Text.Lazy.Builder  as TB
-
-import           Control.Monad.Except
-
-import           Numeric
-import           Numeric.Natural
->>>>>>> ece4532b
 
 import Control.Monad.Except
 import Data.Bits
@@ -126,22 +104,12 @@
   VI64 x -> (T.pack $ show x) <> "u64"
   VI32 x -> (T.pack $ show x) <> "u32"
   VBitVector l x ->
-<<<<<<< HEAD
     if l `mod` 4 == 0
-      then "#x" <> (B16.encodeBase16 x)
-      else "#b" <> (bits l . roll . B.unpack) x
+      then "#x" <> (T.pack $ showIntAtBase 2 intToDigit x "")
+      else "#b" <> (T.pack $ showHex x "")
   VString x -> (T.pack $ show x)
   VChar x -> T.pack $ show x
-  VException -> "#exception"
-=======
-    if l `mod` 4 == 0 
-    then "#x" <> (T.pack $ showIntAtBase 2 intToDigit x "")
-    else "#b" <> (T.pack $ showHex x "")
-
-  VString  x     -> (T.pack $ show x)
-  VChar    x     -> T.pack $ show x
-  VException s   -> "#exception " <> s
->>>>>>> ece4532b
+  VException s -> "#exception " <> s
 
 roll :: [Word8] -> Integer
 roll bs = foldr (\b a -> a `shiftL` 8 .|. fromIntegral b) 0 bs
