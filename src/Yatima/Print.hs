--- conflicted
+++ resolved
@@ -104,22 +104,16 @@
   VI64 x -> (T.pack $ show x) <> "u64"
   VI32 x -> (T.pack $ show x) <> "u32"
   VBitVector l x ->
-<<<<<<< HEAD
     if l `mod` 4 == 0
-      then "#x" <> (T.pack $ showIntAtBase 2 intToDigit x "")
-      else "#b" <> (T.pack $ showHex x "")
+      then
+        let txt = showHex x ""
+         in T.pack $ "#x" <> replicate ((fromIntegral l `div` 4) - length txt) '0' <> txt
+      else
+        let txt = showIntAtBase 2 intToDigit x ""
+         in T.pack $ "#b" <> replicate ((fromIntegral l) - length txt) '0' <> txt
   VString x -> (T.pack $ show x)
   VChar x -> T.pack $ show x
-  VException s -> "#exception " <> s
-=======
-    if l `mod` 4 == 0 
-    then "#x" <> (T.pack $ showIntAtBase 2 intToDigit x "")
-    else "#b" <> (T.pack $ showHex x "")
-
-  VString  x     -> (T.pack $ show x)
-  VChar    x     -> T.pack $ show x
-  VException     -> "#exception"
->>>>>>> e60331f3
+  VException -> "#exception"
 
 roll :: [Word8] -> Integer
 roll bs = foldr (\b a -> a `shiftL` 8 .|. fromIntegral b) 0 bs
