--- conflicted
+++ resolved
@@ -18,20 +18,15 @@
   , Defs
   ) where
 
-<<<<<<< HEAD
-import           Language.Yatima.Uses
 
 import           Data.Text                  (Text)
 import qualified Data.Text                  as T hiding (find)
 import           Data.Map                   (Map)
 import qualified Data.Map                   as M
-=======
-import           Data.Text (Text)
-import qualified Data.Text as T hiding (find)
-import Language.Yatima.Uses
+
+import           Language.Yatima.Uses
 
 -- * Yatima expressions
->>>>>>> e7e75e5d
 
 -- | An abstract name used in Yatima term for parsing and printing
 type Name = Text
@@ -43,22 +38,17 @@
   -- | Local variable
   Var :: Name -> Term
   -- | A forall
-  All :: Name -> Uses -> Term -> Term -> Term
+  All :: Name -> Name -> Uses -> Term -> Term -> Term
   -- | A lambda
   Lam :: Name -> Term -> Term
   -- | An application of a function to an argument
   App :: Term -> Term -> Term
-<<<<<<< HEAD
-  -- | An local reference to a term in the def cache
+  -- | An reference
   Ref :: Name -> Term
-  -- | An inline local definition, this also requires type and usage information
+  -- | An inline local definition,
   Let :: Name -> Uses -> Term -> Term -> Term -> Term
-  -- | A universal quantification, extended with a "self-type"
-  All :: Name -> Name -> Uses -> Term -> Term -> Term
-  -- | The type of types. Note that this causes `Term` to admit paradoxes via 
-  -- Gerards Paradox, and makes it unsuitable for safe theorem prooving. A
-  -- future version of Yatima will likely remove @ Type : Type @
-  Typ :: Term
+  -- | The type of types.
+  Any :: Term
 
 deriving instance Show Term
 deriving instance Eq Term
@@ -72,10 +62,3 @@
   } deriving Show
 
 type Defs = Map Name Def
-=======
-  -- | The type of types
-  Any :: Term
-
-deriving instance Show Term
-
->>>>>>> e7e75e5d
