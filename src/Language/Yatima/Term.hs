{-|
Module      : Language.Yatima.Term
Description : Defines expressions in the Yatima language
Copyright   : (c) Sunshine Cybernetics, 2020
License     : GPL-3
Maintainer  : contact@sunshinecybernetics.com
Stability   : experimental

This module defines `Term`, the type of expressions in the Yatima language.

-}
module Language.Yatima.Term 
  ( -- | IPFS content-identifiers
<<<<<<< HEAD
    module Language.Yatima.Uses
  , Name(..)
=======
    Name(..)
>>>>>>> 7ddbee69
  , Term(..)
  , Def(..)
  ) where

import           Language.Yatima.Uses

import           Data.Text                  (Text)
import qualified Data.Text                  as T hiding (find)

-- | An abstract name used in Yatima term for parsing and printing
type Name = Text

-- | A Yatima term with names and source locations
data Term where
  -- | Local variable
  Var :: Name -> Term
  -- | A lambda
  Lam :: Name -> Maybe (Uses,Term) -> Term -> Term
  -- | An application of a function to an argument
  App :: Term -> Term -> Term
  -- | An local reference to a term in the def cache
  Ref :: Name -> Term
<<<<<<< HEAD
  -- | An inline local definition, this also requires type and usage information
  Let :: Name -> Uses -> Term -> Term -> Term -> Term
  -- | A universal quantification, extended with a "self-type"
  All :: Name -> Name -> Uses -> Term -> Term -> Term
  -- | The type of types. Note that this causes `Term` to admit paradoxes via 
  -- Gerards Paradox, and makes it unsuitable for safe theorem prooving. A
  -- future version of Yatima will likely remove @ Type : Type @
  Typ :: Term

deriving instance Show Term
=======

deriving instance Show Term
deriving instance Eq Term
>>>>>>> 7ddbee69

-- | A type annotated definition
data Def = Def
  { _name :: Name
  , _term :: Term
  , _type :: Term
  } deriving Show<|MERGE_RESOLUTION|>--- conflicted
+++ resolved
@@ -11,12 +11,8 @@
 -}
 module Language.Yatima.Term 
   ( -- | IPFS content-identifiers
-<<<<<<< HEAD
     module Language.Yatima.Uses
   , Name(..)
-=======
-    Name(..)
->>>>>>> 7ddbee69
   , Term(..)
   , Def(..)
   ) where
@@ -39,7 +35,6 @@
   App :: Term -> Term -> Term
   -- | An local reference to a term in the def cache
   Ref :: Name -> Term
-<<<<<<< HEAD
   -- | An inline local definition, this also requires type and usage information
   Let :: Name -> Uses -> Term -> Term -> Term -> Term
   -- | A universal quantification, extended with a "self-type"
@@ -50,11 +45,7 @@
   Typ :: Term
 
 deriving instance Show Term
-=======
-
-deriving instance Show Term
 deriving instance Eq Term
->>>>>>> 7ddbee69
 
 -- | A type annotated definition
 data Def = Def
