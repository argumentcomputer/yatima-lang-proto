{-|
Module      : Language.Yatima.HOAS
Description : Evaluate and typecheck exprassions in the Yatima Language using
higher-order-abstract-syntax
Copyright   : (c) Sunshine Cybernetics, 2020
License     : GPL-3
Maintainer  : john@sunshinecybernetics.com
Stability   : experimental
-}
module Language.Yatima.HOAS
  ( HOAS(..)
  --, findCtx
  , checkFile
  , toHOAS
  , fromHOAS
  , LOAS(..)
  , toLOAS
  , fromLOAS
  , printHOAS
  , whnf
  , norm
  , catchDerefErr
--  , evalFile
--  , evalPrintFile
  ) where

import           Control.Monad.Except
import           Control.Monad.Identity
import           Control.Monad.ST
import           Control.Monad.ST.UnsafePerform

import           Data.Map                   (Map)
import qualified Data.Map                   as M
import           Data.Sequence (Seq, ViewL(..), ViewR(..), viewr, viewl, (|>), (<|))
import qualified Data.Sequence as Seq
import           Data.Set      (Set)
import qualified Data.Set      as Set
import           Data.STRef

import           Data.Text                      (Text)
import qualified Data.Text                      as T

import           Language.Yatima.Defs
import           Language.Yatima.Parse
import           Language.Yatima.Print
import           Language.Yatima.Term

-- | Lower-Order Abstract Syntax
data LOAS where
  VarL :: Name -> Int  -> LOAS
  RefL :: Name -> CID  -> LOAS
  LamL :: Name -> Maybe (Uses, LOAS) -> LOAS -> LOAS
  AppL :: LOAS -> LOAS -> LOAS
  LetL :: Name -> Uses -> LOAS -> LOAS -> LOAS -> LOAS
  AllL :: Name -> Name -> Uses -> LOAS -> LOAS -> LOAS
  TypL :: LOAS

deriving instance Show LOAS

toLOAS :: Term -> [Name] -> Defs -> Except DerefErr LOAS
toLOAS trm ctx defs = case trm of
  Var nam                 ->
    case find nam ctx of
      Just idx -> return $ VarL nam idx
      _        -> throwError $ FreeVariable nam ctx
  Ref nam                 -> RefL nam <$> anonymizeRef nam defs
  Lam nam ann bod         ->
    case ann of
      Just (use,typ) -> LamL nam <$> (Just . (use,) <$> go typ) <*> bind nam bod
      Nothing        -> LamL nam Nothing <$> bind nam bod
  App fun arg             -> AppL <$> go fun <*> go arg
  Let nam use typ exp bod ->
    LetL nam use <$> go typ <*> bind nam exp <*> bind nam bod
  Typ                     -> return TypL
  All slf nam use typ bod -> AllL slf nam use <$> go typ <*> bind2 slf nam bod
  where
    go t        = toLOAS t ctx defs
    bind    n t = toLOAS t (n:ctx) defs
    bind2 s n t = toLOAS t (n:s:ctx) defs

-- | Convert a GHC higher-order representation to a lower-order one
fromLOAS :: LOAS -> Term
fromLOAS t = case t of
  VarL nam _               -> Var nam
  RefL nam _               -> Ref nam
  LamL nam ann bod         -> Lam nam (fmap go <$> ann) (go bod)
  AppL fun arg             -> App (go fun) (go arg)
  LetL nam use typ exp bod -> Let nam use (go typ) (go exp) (go bod)
  AllL slf nam use typ bod -> All slf nam use (go typ) (go bod)
  TypL                     -> Typ
  where
    go = fromLOAS

-- | Higher-Order Abstract Syntax
data HOAS where
  VarH :: Name -> Int -> HOAS
  RefH :: Name -> CID -> HOAS
  LamH :: Name -> Maybe (Uses,HOAS) -> (HOAS -> HOAS) -> HOAS
  AppH :: HOAS -> HOAS -> HOAS
  LetH :: Name -> Uses -> HOAS -> HOAS -> (HOAS -> HOAS) -> HOAS
  AllH :: Name -> Name -> Uses -> HOAS -> (HOAS -> HOAS -> HOAS) -> HOAS
  TypH :: HOAS
  FixH :: Name -> (HOAS -> HOAS) -> HOAS
  AnnH :: Int  -> HOAS -> HOAS -> HOAS

-- | Find a term in a context
findCtx :: Int -> [HOAS] -> Maybe HOAS
findCtx idx ctx = go ctx 0
  where
    go (c:cs) i
      | idx == i   = Just c
      | otherwise = go cs (i+1)
    go [] _      = Nothing

-- | Convert a lower-order `Term` to a GHC higher-order one
toHOAS :: LOAS -> [HOAS] -> Int -> HOAS
toHOAS t ctx dep = case t of
  VarL nam idx             -> maybe (VarH nam (dep-idx-1)) id (findCtx idx ctx)
  RefL nam cid             -> RefH nam cid
  LamL nam ann bod         -> LamH nam (fmap go <$> ann) (bind bod)
  AppL fun arg             -> AppH (go fun) (go arg)
  LetL nam use typ exp bod -> LetH nam use (go typ) (rec nam exp) (bind bod)
  AllL slf nam use typ bod -> AllH slf nam use (go typ) (bind2 bod)
  TypL                     -> TypH
  where
    go    t =          toHOAS t ctx       dep
    bind  t = (\x   -> toHOAS t (x:ctx)   (dep + 1))
    bind2 t = (\s x -> toHOAS t (x:s:ctx) (dep + 2))
    rec n t = FixH n (bind t)

-- | Convert a GHC higher-order representation to a lower-order one
fromHOAS :: HOAS -> Int -> LOAS
fromHOAS t dep = case t of
  VarH nam idx             -> VarL nam idx
  LamH nam ann bod         -> LamL nam (fmap go <$> ann) (unbind nam bod)
  AppH fun arg             -> AppL (go fun) (go arg)
  RefH nam cid             -> RefL nam cid
  LetH nam use typ exp bod -> LetL nam use (go typ) (go exp) (unbind nam bod)
  AllH slf nam use typ bod -> AllL slf nam use (go typ) (unbind2 slf nam bod)
  TypH                     -> TypL
  FixH nam bod             -> unbind nam bod
  where
    go          t = fromHOAS t                                 dep
    unbind    n b = fromHOAS (b (VarH n dep))                  (dep + 1)
    unbind2 s n b = fromHOAS (b (VarH s dep) (VarH n (dep+1))) (dep + 2)

termFromHOAS :: HOAS -> Term
termFromHOAS t = fromLOAS $ fromHOAS t 0

anonymizeHOAS:: HOAS -> Int -> Anon
anonymizeHOAS h dep = case h of
<<<<<<< HEAD
  VarH nam idx             -> VarA idx
  LamH nam ann bod         -> LamA (fmap go <$> ann) (unbind nam bod)
  AppH fun arg             -> AppA (go fun) (go arg)
  RefH nam cid             -> RefA cid
  LetH nam use typ exp bod -> LetA use (go typ) (go exp) (unbind nam bod)
  AllH slf nam use typ bod -> AllA use (go typ) (unbind2 slf nam bod)
  TypH                     -> TypA
  FixH nam bod             -> unbind nam bod
=======
  VarH n i       -> VarA i
  LamH n ut b    -> LamA (fmap go <$> ut) (unbind n b)
  AppH f a       -> AppA (go f) (go a)
  RefH n c       -> RefA c
  LetH n u t x b -> LetA u (go t) (go x) (unbind n b)
  AllH s n u t b -> AllA u (go t) (unbind2 s n b)
  TypH           -> TypA
  FixH n b       -> unbind n b
  AnnH _ a _     -> go a
>>>>>>> cd3f2f94
  where
    go          t = anonymizeHOAS t                                 dep
    unbind    n b = anonymizeHOAS (b (VarH n dep))                  (dep + 1)
    unbind2 s n b = anonymizeHOAS (b (VarH s dep) (VarH n (dep+1))) (dep + 2)

defToHOAS :: Name -> Def -> Defs -> Except DerefErr (HOAS,HOAS)
defToHOAS name def ds = do
  term <- toLOAS (_term def) [name] ds
  typ_ <- toLOAS (_type def) [name] ds
  let term' = FixH name (\s -> toHOAS term [s] 1)
  let typ_' = FixH name (\s -> toHOAS typ_ [s] 1)
--  let typ_' = FixH name (\s -> toHOAS typ_ [s] 1)
  return (term',typ_')

-- | Pretty-print a `HOAS`
printHOAS :: HOAS -> Text
--printHOAS = prettyTerm . termFromHOAS
printHOAS = T.pack . show


instance Show HOAS where
  --show t = show (anonymizeHOAS t 0)
  show t = show (fromHOAS t 0)
  --show t = T.unpack $ printHOAS t

derefHOAS :: Name -> CID -> Defs -> Except DerefErr HOAS
derefHOAS name cid ds = do
  def  <- deref name cid ds
  loas <- toLOAS (_term def) [name] ds
  return $ FixH name (\s -> toHOAS loas [s] 1)

-- * Evaluation

-- | Reduce a HOAS to weak-head-normal-form
whnf :: HOAS -> Defs -> HOAS
<<<<<<< HEAD
whnf trm defs = case trm of
  RefH nam cid       ->
    case runExcept (derefHOAS nam cid defs) of
      Right trm  -> go trm
      Left  err  -> error $ "BAD: Runtime DerefErr: " ++ show err
  FixH nam bod       -> go (bod trm)
  AppH fun arg       -> case go fun of
    LamH _ _ bod -> go (bod arg)
    x            -> AppH fun arg
  LetH _ _ _ exp bod -> go (bod exp)
  x                  -> x
=======
whnf t ds = case t of
  FixH n b       -> go (b (FixH n b))
  RefH n c       -> case runExcept (derefHOAS n c ds) of
    Right t  -> go t
    Left e   -> error $ "BAD: Undefined Reference during reduction: " ++ show e
  AppH f a       -> case go f of
    LamH _ _ b -> go (b a)
    x          -> AppH f a
  LetH n u t d b -> go (b d)
  AnnH _ a _   -> go a
  x              -> x
>>>>>>> cd3f2f94
  where
    go x = whnf x defs

hash :: HOAS -> Int -> CID
hash term dep = makeCID $ anonymizeHOAS term dep

-- | Normalize a HOAS term
norm :: HOAS -> Defs -> HOAS
norm term defs = runST (top $ term)
  where
    top :: HOAS -> ST s HOAS
    top term = do
      seen <- newSTRef (Set.empty)
      go term seen

    go :: HOAS -> (STRef s (Set CID)) -> ST s HOAS
    go term seen = do
      let step = whnf term defs
      let termHash = hash term 0
      let stepHash = hash step 0
      seenSet <- readSTRef seen
      if | termHash `Set.member` seenSet -> return step
         | stepHash `Set.member` seenSet -> return step
         | otherwise -> do
             modifySTRef' seen ((Set.insert termHash) . (Set.insert stepHash))
             next step seen

    next :: HOAS -> (STRef s (Set CID)) -> ST s HOAS
    next step seen = case step of
      LamH nam ann bod         -> do
        typ' <- case ann of
          Just (use,typ) -> Just . (use,) <$> go typ seen
          _              -> return Nothing
        return $ LamH nam typ' (\x -> unsafe $ go (bod x) seen)
      AllH slf nam use typ bod -> do
        typ' <- go typ seen
        return $ AllH slf nam use typ' (\s x -> unsafe $ go (bod s x) seen)
      AppH fun arg             -> AppH <$> (go fun seen) <*> (go arg seen)
      FixH n b                 -> go (b step) seen
      _                        -> return step
      where
        unsafe = unsafePerformST


catchDerefErr :: Except DerefErr a -> IO a
catchDerefErr x = do
  case runExcept x of
    Right x -> return x
    Left  e -> error $ "Runtime DerefErr: " ++ show e

-- | Read and evaluate a `HOAS` from a file
readDef :: Name -> FilePath -> IO HOAS
readDef name file = do
  defs  <- pFile file
  cid   <- catchDerefErr (indexLookup name defs)
  def   <- catchDerefErr (derefHOAS name cid defs)
  return $ def

normDef :: Name -> FilePath -> IO HOAS
normDef name file = do
  defs  <- pFile file
  cid   <- catchDerefErr (indexLookup name defs)
  def   <- catchDerefErr (derefHOAS name cid defs)
  return $ norm def defs

<<<<<<< HEAD
=======
substFreeVar :: HOAS -> Int -> HOAS -> HOAS
substFreeVar a i v = case a of
    VarH n j              -> if i == j then v else a
    LamH n (Just (u,t)) b -> LamH n (Just (u,substFreeVar t i v)) (\x -> substFreeVar (b x) i v)
    LamH n Nothing b      -> LamH n Nothing (\x -> substFreeVar (b x) i v)
    AppH f a              -> AppH (substFreeVar f i v) (substFreeVar a i v)
    LetH n u t x b        -> LetH n u (substFreeVar t i v) (substFreeVar x i v) (\x -> substFreeVar (b x) i v)
    AllH s n u t b        -> AllH s n u (substFreeVar t i v) (\s x -> substFreeVar (b s x) i v)
    FixH n b              -> FixH n (\x -> substFreeVar (b x) i v)
    AnnH j b t            -> AnnH j (substFreeVar b i v) (substFreeVar t i v)
    _                     -> a

---- | Read, eval and print a `HOAS` from a file
----evalPrintFile :: FilePath -> IO ()
----evalPrintFile file = do
----  term <- evalFile file
----  putStrLn $ T.unpack $ printHOAS term
>>>>>>> cd3f2f94

-- * Type-checking

equal :: HOAS -> HOAS -> Defs -> Int -> Bool
equal a b defs dep = runST $ top a b dep
  where
    top :: HOAS -> HOAS -> Int -> ST s Bool
    top a b dep = do
      seen <- newSTRef (Set.empty)
      go a b dep seen

    go :: HOAS -> HOAS -> Int -> STRef s (Set (CID,CID)) -> ST s Bool
    go a b dep seen = do
      let a' = whnf a defs
      let b' = whnf b defs
      let aCID = makeCID $ anonymizeHOAS a' 0
      let bCID = makeCID $ anonymizeHOAS b' 0
      s' <- readSTRef seen
      if | (aCID == bCID)              -> return True
         | (aCID,bCID) `Set.member` s' -> return True
         | (bCID,aCID) `Set.member` s' -> return True
         | otherwise -> do
             modifySTRef' seen (Set.insert (aCID,bCID))
             modifySTRef' seen (Set.insert (bCID,aCID))
             next a' b' dep seen

    next :: HOAS -> HOAS -> Int -> STRef s (Set (CID,CID)) -> ST s Bool
    next a b dep seen = case (a,b) of
<<<<<<< HEAD
     (AllH aSlf aNam aUse aTyp aBod, AllH bSlf bNam bUse bTyp bBod) -> do
       let aBod' = aBod (VarH aSlf dep) (VarH aNam (dep + 1))
       let bBod' = bBod (VarH bSlf dep) (VarH bNam (dep + 1))
       let useEq = aUse == bUse
       typEq <- go aTyp bTyp dep seen
       bodEq <- go aBod' bBod' (dep+2) seen
       return $ useEq && typEq && bodEq
     (LamH aNam _ aBod, LamH bNam _ bBod) -> do
       let aBod' = aBod (VarH aNam dep)
       let bBod' = bBod (VarH bNam dep)
       go aBod' bBod' (dep+1) seen
     (AppH aFun aArg, AppH bFun bArg) -> do
       funEq <- go aFun bFun dep seen
       argEq <- go aArg bArg dep seen
       return $ funEq && argEq
     (LetH _ _ _ aExp aBod, LetH _ _ _ bExp bBod) -> do
       let aBod' = aBod aExp
       let bBod' = bBod bExp
       bodEq <- go aBod' bBod' (dep+1) seen
       return $ bodEq
     (FixH _ ab, FixH _ bb) -> go (ab a) (bb b) (dep+1) seen
=======
     (AllH as an au at ab, AllH bs bn bu bt bb) -> do
       let a1_body = ab (VarH as dep) (VarH an (dep + 1))
       let b1_body = bb (VarH bs dep) (VarH bn (dep + 1))
       let rig_eq  = au == bu
       bind_eq <- go at bt dep seen
       body_eq <- go a1_body b1_body (dep+2) seen
       return $ rig_eq && bind_eq && body_eq
     (LamH an (Just (au,at)) ab, LamH bn (Just (bu,bt)) bb) -> do
       let a1_body = ab (VarH an dep)
       let b1_body = bb (VarH bn dep)
       let rig_eq  = au == bu
       bind_eq <- go at bt dep seen
       body_eq <- go a1_body b1_body (dep+1) seen
       return $ rig_eq && bind_eq && body_eq
     (LamH an Nothing ab, LamH bn Nothing bb) -> do
       let a1_body = ab (VarH an dep)
       let b1_body = bb (VarH bn dep)
       body_eq <- go a1_body b1_body (dep+1) seen
       return $ body_eq
     (AppH af aa, AppH bf ba) -> do
       func_eq <- go af bf dep seen
       argm_eq <- go aa ba dep seen
       return $ func_eq && argm_eq
>>>>>>> cd3f2f94
     _ -> return False

type Ctx = Seq (Uses,Name,HOAS)

prettyCtx :: Ctx -> Text
prettyCtx ctx = foldr go "" ctx 
  where
    go :: (Uses,Name,HOAS) -> Text -> Text
    go x txt = T.concat [txt, "\n", " - ", prettyCtxElem x]

prettyUses :: Uses -> Text
prettyUses None = "0"
prettyUses Affi = "&"
prettyUses Once = "1"
prettyUses Many = "ω"

prettyCtxElem :: (Uses, Name, HOAS) -> Text
prettyCtxElem (u,"",t) = T.concat [prettyUses u, " _: ", printHOAS t]
prettyCtxElem (u,n,t)  = T.concat [prettyUses u , " ", n, ": ", printHOAS t]

multiplyCtx :: Uses -> Ctx -> Ctx
<<<<<<< HEAD
multiplyCtx rho ctx = fmap mul ctx
  where mul (pi, nam, typ) = (rho *# pi,nam,typ)

-- Assumes both context are compatible (different only by quantities)
addCtx :: Ctx -> Ctx -> Ctx
addCtx ctx ctx' = Seq.zipWith add ctx ctx'
  where add (pi, nam, typ) (pi',_,_) = (pi +# pi', nam,typ)
=======
multiplyCtx rho ctx = if rho == Once then ctx else fmap mul ctx
  where mul (pi, typ) = (rho *# pi, typ)

-- Assumes both context are compatible (different only by quantities)
addCtx :: Ctx -> Ctx -> Ctx
addCtx ctx ctx' = case viewl ctx of
  EmptyL          -> ctx'
  (π, typ) :< ctx -> case viewl ctx' of
    EmptyL          -> (π, typ) <| ctx
    (π', _) :< ctx' -> (π +# π', typ) <| addCtx ctx ctx'
>>>>>>> cd3f2f94

data CheckErr
  = QuantityMismatch Ctx (Uses,Name,HOAS) (Uses,Name,HOAS)
  | TypeMismatch Ctx     (Uses,Name,HOAS) (Uses,Name,HOAS)
  | EmptyContext
  | DerefError Ctx Name CID DerefErr
  | LambdaNonFunctionType  Ctx HOAS HOAS HOAS
  | NonFunctionApplication Ctx HOAS HOAS HOAS
  | CustomErr Ctx Text

instance Show CheckErr where
  show e = case e of
    QuantityMismatch ctx a b -> concat
      ["Quantity Mismatch: \n"
      , "- Expected type:  ", T.unpack $ prettyCtxElem a, "\n"
      , "- Instead, found: ", T.unpack $ prettyCtxElem b, "\n"
      , "With context:"
      , T.unpack $ prettyCtx ctx
      , "\n"
      ]
    TypeMismatch ctx a b -> concat
      ["Type Mismatch: \n"
      , "- Expected type:  ", T.unpack $ prettyCtxElem a, "\n"
      , "- Instead, found: ", T.unpack $ prettyCtxElem b, "\n"
      , "With context:"
      , T.unpack $ prettyCtx ctx
      , "\n"
      ]
    LambdaNonFunctionType ctx trm typ typ' -> concat
      ["The type of a lambda must be a forall: \n"
      , "  Checked term: ", T.unpack $ printHOAS trm,"\n"
      , "  Against type: ", T.unpack $ printHOAS typ, "\n"
      , "  Reduced type: ",  T.unpack $ printHOAS typ',"\n"
      , "With context:"
      , T.unpack $ prettyCtx ctx
      , "\n"
      ]
    NonFunctionApplication ctx trm typ typ' -> concat
      ["Tried to apply something that wasn't a lambda: \n"
      , "  Checked term: ", T.unpack $ printHOAS trm,"\n"
      , "  Against type: ", T.unpack $ printHOAS typ, "\n"
      , "  Reduced type: ",  T.unpack $ printHOAS typ',"\n"
      , "With context:"
      , T.unpack $ prettyCtx ctx
      , "\n"
      ]
    EmptyContext -> "Empty Context"
    DerefError ctx name cid derefErr -> concat
      ["Dereference error: \n"
      , "Name: ", show name, "\n"
      , "CID:  ", show cid, "\n"
      , "Error:", show derefErr
      , "With context:"
      , T.unpack $ prettyCtx ctx
      , "\n"
      ]
    CustomErr ctx txt -> concat
      ["Custom Error:\n"
      , T.unpack txt,"\n"
      , "With context:"
      , T.unpack $ prettyCtx ctx
      , "\n"
      ]

check :: Ctx -> Uses -> HOAS -> HOAS -> Defs -> Except CheckErr Ctx
check pre ρ trm typ defs = case trm of
  LamH name ann termBody -> case whnf typ defs of
    AllH s n π bind typeBody -> do
      maybe (pure ()) (\(φ,bind') -> do
        unless (π == φ)
          (throwError (QuantityMismatch pre (φ,name,bind') (π,n,bind)))
        unless (equal bind bind' defs (length pre))
          (throwError (TypeMismatch pre (φ,name,bind') (π,n,bind)))
        pure ()) ann
      let var      = VarH name (length pre)
      let bodyType = typeBody trm var
      let bodyTerm = termBody var
      bodyCtx <- check (pre |> (None,name,bind)) Once bodyTerm bodyType defs
      case viewr bodyCtx of
        EmptyR -> throwError $ EmptyContext
        bodyCtx' :> (π',n',b') -> do
          unless (π' ≤# π)
            (throwError (QuantityMismatch bodyCtx (π',n',b') (π,n,bind)))
          return $ multiplyCtx ρ bodyCtx'
    x -> throwError $ LambdaNonFunctionType pre trm typ x
  LetH name π exprType expr body -> do
    exprCtx <- check pre π expr exprType defs
    let var = VarH name (length pre)
    bodyCtx <- check (pre |> (None,name,exprType)) Once (body var) typ defs
    case viewr bodyCtx of
      EmptyR -> throwError $ EmptyContext
      bodyCtx' :> (π',n',b') -> do
        unless (π' ≤# π)
          (throwError (QuantityMismatch bodyCtx' (π',n',b') (π,name,exprType)))
        return $ multiplyCtx ρ (addCtx exprCtx bodyCtx')
  FixH name body -> do
<<<<<<< HEAD
    let var = VarH name (length pre)
    bodyCtx <- check (pre |> (None,name,typ)) ρ (body var) typ defs
    case viewr bodyCtx of
=======
    let idx    = length pre
    let var    = VarH name idx
    let unroll = body (AnnH idx (FixH name body) typ)
    let pre'   = pre |> (None,typ)
    ctx' <- check pre' ρ unroll typ defs
    case viewr ctx' of
>>>>>>> cd3f2f94
      EmptyR -> throwError $ EmptyContext
      bodyCtx' :> (π,_,_) -> do
        if π == None
          then return bodyCtx'
          else return $ multiplyCtx Many bodyCtx'
  _ -> do
    (ctx, infr) <- infer pre ρ trm defs
    if equal typ infr defs (length pre)
      then return ctx
      else throwError (TypeMismatch ctx (ρ,"",typ) (Many,"",infr))

infer :: Ctx -> Uses -> HOAS -> Defs -> Except CheckErr (Ctx, HOAS)
infer pre ρ term defs = case term of
<<<<<<< HEAD
  VarH n idx -> do
    let (_,_,typ) = Seq.index pre idx
    let ctx = Seq.update idx (ρ,n,typ) pre
=======
  VarH _ idx -> do
    let (_, typ) = Seq.index pre idx
    let ctx = Seq.update idx (ρ, typ) pre
>>>>>>> cd3f2f94
    return (ctx, typ)
  RefH n c -> do
    let mapE = mapExcept (either (\e -> throwError $ DerefError pre n c e) pure)
    def        <- mapE (deref n c defs)
    (_,typ)    <- mapE (defToHOAS n def defs)
    return (pre,typ)
  AppH func argm -> do
    (funcCtx, funcType) <- infer pre ρ func defs
    case whnf funcType defs of
      AllH _ _ π bind body -> do
        argmCtx <- check pre (ρ *# π) argm bind defs
        return (addCtx funcCtx argmCtx, body func argm)
      x -> throwError $ NonFunctionApplication funcCtx func funcType x
  AllH self name π bind body -> do
    check pre  None bind (TypH) defs
    let self_var = VarH self $ length pre
    let name_var = VarH name $ length pre + 1
    let pre'     = pre |> (None,self,term) |> (None,name,bind)
    check pre' None (body self_var name_var) (TypH) defs
    return (pre, TypH)
  LamH name (Just(π, bind)) termBody -> do
    let var = VarH name (length pre)
    let pre' = (pre |> (None,bind))
    (ctx', typ) <- infer pre' Once (termBody var) defs
    case viewr ctx' of
      EmptyR -> throwError $ EmptyContext
      ctx :> (π', _) -> do
        unless (π' ≤# π) (throwError (QuantityMismatch pre' π' π))
        let typeBody _ x = substFreeVar typ (length pre) x
        return (multiplyCtx ρ ctx, AllH "" name π bind typeBody)
  LetH name π exprType expr body -> do
    exprCtx <- check pre π expr exprType defs
    let var = VarH name (length pre)
    (bodyCtx, typ) <- infer (pre |> (None, name,exprType)) Once (body var) defs
    case viewr bodyCtx of
      EmptyR                -> throwError EmptyContext
      bodyCtx' :> (π',n',b') -> do
        unless (π' ≤# π)
          (throwError (QuantityMismatch bodyCtx' (π',n',b') (π,name,exprType)))
        return (multiplyCtx ρ (addCtx exprCtx bodyCtx'), typ)
  TypH -> return (pre, TypH)
  AnnH idx val typ -> do
    let ctx = Seq.update idx (ρ, typ) pre
    return (ctx, typ)
  _ -> throwError $ CustomErr pre "can't infer type"

checkRef :: Name -> CID -> Defs -> Except CheckErr ()
checkRef name cid defs = do
  let ctx = Seq.empty
  let mapE = mapExcept (either (\e -> throwError $ DerefError ctx name cid e) pure)
  def  <- mapE $ derefMetaDefCID name cid defs
  (trm,typ) <- mapE $ defToHOAS name def defs
  check ctx Once trm typ defs
  return ()

checkFile :: FilePath -> IO ()
checkFile file = do
  defs <- pFile file
  let func :: (Name, CID) -> IO ()
      func (name, cid) = do
        case runExcept $ checkRef name cid defs of
          Left  e -> putStrLn $ T.unpack $ T.concat 
            ["\ESC[31m\STX✗\ESC[m\STX ", name, "\n", T.pack $ show e]
          Right _ -> putStrLn $ T.unpack $ T.concat
            ["\ESC[32m\STX✓\ESC[m\STX ",name]
  forM_ (M.toList $ _index defs) func<|MERGE_RESOLUTION|>--- conflicted
+++ resolved
@@ -148,8 +148,7 @@
 termFromHOAS t = fromLOAS $ fromHOAS t 0
 
 anonymizeHOAS:: HOAS -> Int -> Anon
-anonymizeHOAS h dep = case h of
-<<<<<<< HEAD
+anonymizeHOAS hoas dep = case hoas of
   VarH nam idx             -> VarA idx
   LamH nam ann bod         -> LamA (fmap go <$> ann) (unbind nam bod)
   AppH fun arg             -> AppA (go fun) (go arg)
@@ -158,17 +157,7 @@
   AllH slf nam use typ bod -> AllA use (go typ) (unbind2 slf nam bod)
   TypH                     -> TypA
   FixH nam bod             -> unbind nam bod
-=======
-  VarH n i       -> VarA i
-  LamH n ut b    -> LamA (fmap go <$> ut) (unbind n b)
-  AppH f a       -> AppA (go f) (go a)
-  RefH n c       -> RefA c
-  LetH n u t x b -> LetA u (go t) (go x) (unbind n b)
-  AllH s n u t b -> AllA u (go t) (unbind2 s n b)
-  TypH           -> TypA
-  FixH n b       -> unbind n b
-  AnnH _ a _     -> go a
->>>>>>> cd3f2f94
+  AnnH _   trm _           -> go trm
   where
     go          t = anonymizeHOAS t                                 dep
     unbind    n b = anonymizeHOAS (b (VarH n dep))                  (dep + 1)
@@ -180,7 +169,6 @@
   typ_ <- toLOAS (_type def) [name] ds
   let term' = FixH name (\s -> toHOAS term [s] 1)
   let typ_' = FixH name (\s -> toHOAS typ_ [s] 1)
---  let typ_' = FixH name (\s -> toHOAS typ_ [s] 1)
   return (term',typ_')
 
 -- | Pretty-print a `HOAS`
@@ -204,7 +192,6 @@
 
 -- | Reduce a HOAS to weak-head-normal-form
 whnf :: HOAS -> Defs -> HOAS
-<<<<<<< HEAD
 whnf trm defs = case trm of
   RefH nam cid       ->
     case runExcept (derefHOAS nam cid defs) of
@@ -214,21 +201,9 @@
   AppH fun arg       -> case go fun of
     LamH _ _ bod -> go (bod arg)
     x            -> AppH fun arg
+  AnnH _ a _   -> go a
   LetH _ _ _ exp bod -> go (bod exp)
   x                  -> x
-=======
-whnf t ds = case t of
-  FixH n b       -> go (b (FixH n b))
-  RefH n c       -> case runExcept (derefHOAS n c ds) of
-    Right t  -> go t
-    Left e   -> error $ "BAD: Undefined Reference during reduction: " ++ show e
-  AppH f a       -> case go f of
-    LamH _ _ b -> go (b a)
-    x          -> AppH f a
-  LetH n u t d b -> go (b d)
-  AnnH _ a _   -> go a
-  x              -> x
->>>>>>> cd3f2f94
   where
     go x = whnf x defs
 
@@ -294,8 +269,6 @@
   def   <- catchDerefErr (derefHOAS name cid defs)
   return $ norm def defs
 
-<<<<<<< HEAD
-=======
 substFreeVar :: HOAS -> Int -> HOAS -> HOAS
 substFreeVar a i v = case a of
     VarH n j              -> if i == j then v else a
@@ -313,7 +286,6 @@
 ----evalPrintFile file = do
 ----  term <- evalFile file
 ----  putStrLn $ T.unpack $ printHOAS term
->>>>>>> cd3f2f94
 
 -- * Type-checking
 
@@ -342,7 +314,6 @@
 
     next :: HOAS -> HOAS -> Int -> STRef s (Set (CID,CID)) -> ST s Bool
     next a b dep seen = case (a,b) of
-<<<<<<< HEAD
      (AllH aSlf aNam aUse aTyp aBod, AllH bSlf bNam bUse bTyp bBod) -> do
        let aBod' = aBod (VarH aSlf dep) (VarH aNam (dep + 1))
        let bBod' = bBod (VarH bSlf dep) (VarH bNam (dep + 1))
@@ -358,37 +329,6 @@
        funEq <- go aFun bFun dep seen
        argEq <- go aArg bArg dep seen
        return $ funEq && argEq
-     (LetH _ _ _ aExp aBod, LetH _ _ _ bExp bBod) -> do
-       let aBod' = aBod aExp
-       let bBod' = bBod bExp
-       bodEq <- go aBod' bBod' (dep+1) seen
-       return $ bodEq
-     (FixH _ ab, FixH _ bb) -> go (ab a) (bb b) (dep+1) seen
-=======
-     (AllH as an au at ab, AllH bs bn bu bt bb) -> do
-       let a1_body = ab (VarH as dep) (VarH an (dep + 1))
-       let b1_body = bb (VarH bs dep) (VarH bn (dep + 1))
-       let rig_eq  = au == bu
-       bind_eq <- go at bt dep seen
-       body_eq <- go a1_body b1_body (dep+2) seen
-       return $ rig_eq && bind_eq && body_eq
-     (LamH an (Just (au,at)) ab, LamH bn (Just (bu,bt)) bb) -> do
-       let a1_body = ab (VarH an dep)
-       let b1_body = bb (VarH bn dep)
-       let rig_eq  = au == bu
-       bind_eq <- go at bt dep seen
-       body_eq <- go a1_body b1_body (dep+1) seen
-       return $ rig_eq && bind_eq && body_eq
-     (LamH an Nothing ab, LamH bn Nothing bb) -> do
-       let a1_body = ab (VarH an dep)
-       let b1_body = bb (VarH bn dep)
-       body_eq <- go a1_body b1_body (dep+1) seen
-       return $ body_eq
-     (AppH af aa, AppH bf ba) -> do
-       func_eq <- go af bf dep seen
-       argm_eq <- go aa ba dep seen
-       return $ func_eq && argm_eq
->>>>>>> cd3f2f94
      _ -> return False
 
 type Ctx = Seq (Uses,Name,HOAS)
@@ -410,26 +350,16 @@
 prettyCtxElem (u,n,t)  = T.concat [prettyUses u , " ", n, ": ", printHOAS t]
 
 multiplyCtx :: Uses -> Ctx -> Ctx
-<<<<<<< HEAD
-multiplyCtx rho ctx = fmap mul ctx
+multiplyCtx rho ctx = if rho == Once then ctx else fmap mul ctx
   where mul (pi, nam, typ) = (rho *# pi,nam,typ)
-
--- Assumes both context are compatible (different only by quantities)
-addCtx :: Ctx -> Ctx -> Ctx
-addCtx ctx ctx' = Seq.zipWith add ctx ctx'
-  where add (pi, nam, typ) (pi',_,_) = (pi +# pi', nam,typ)
-=======
-multiplyCtx rho ctx = if rho == Once then ctx else fmap mul ctx
-  where mul (pi, typ) = (rho *# pi, typ)
 
 -- Assumes both context are compatible (different only by quantities)
 addCtx :: Ctx -> Ctx -> Ctx
 addCtx ctx ctx' = case viewl ctx of
   EmptyL          -> ctx'
-  (π, typ) :< ctx -> case viewl ctx' of
-    EmptyL          -> (π, typ) <| ctx
-    (π', _) :< ctx' -> (π +# π', typ) <| addCtx ctx ctx'
->>>>>>> cd3f2f94
+  (π, nam,typ) :< ctx -> case viewl ctx' of
+    EmptyL          -> (π,nam,typ) <| ctx
+    (π', _,_) :< ctx' -> (π +# π',nam,typ) <| addCtx ctx ctx'
 
 data CheckErr
   = QuantityMismatch Ctx (Uses,Name,HOAS) (Uses,Name,HOAS)
@@ -526,18 +456,11 @@
           (throwError (QuantityMismatch bodyCtx' (π',n',b') (π,name,exprType)))
         return $ multiplyCtx ρ (addCtx exprCtx bodyCtx')
   FixH name body -> do
-<<<<<<< HEAD
-    let var = VarH name (length pre)
-    bodyCtx <- check (pre |> (None,name,typ)) ρ (body var) typ defs
-    case viewr bodyCtx of
-=======
     let idx    = length pre
     let var    = VarH name idx
     let unroll = body (AnnH idx (FixH name body) typ)
-    let pre'   = pre |> (None,typ)
-    ctx' <- check pre' ρ unroll typ defs
-    case viewr ctx' of
->>>>>>> cd3f2f94
+    bodyCtx <- check (pre |> (None,name,typ)) ρ unroll typ defs
+    case viewr bodyCtx of
       EmptyR -> throwError $ EmptyContext
       bodyCtx' :> (π,_,_) -> do
         if π == None
@@ -551,15 +474,9 @@
 
 infer :: Ctx -> Uses -> HOAS -> Defs -> Except CheckErr (Ctx, HOAS)
 infer pre ρ term defs = case term of
-<<<<<<< HEAD
   VarH n idx -> do
     let (_,_,typ) = Seq.index pre idx
     let ctx = Seq.update idx (ρ,n,typ) pre
-=======
-  VarH _ idx -> do
-    let (_, typ) = Seq.index pre idx
-    let ctx = Seq.update idx (ρ, typ) pre
->>>>>>> cd3f2f94
     return (ctx, typ)
   RefH n c -> do
     let mapE = mapExcept (either (\e -> throwError $ DerefError pre n c e) pure)
@@ -582,12 +499,13 @@
     return (pre, TypH)
   LamH name (Just(π, bind)) termBody -> do
     let var = VarH name (length pre)
-    let pre' = (pre |> (None,bind))
+    let pre' = (pre |> (None,name,bind))
     (ctx', typ) <- infer pre' Once (termBody var) defs
     case viewr ctx' of
       EmptyR -> throwError $ EmptyContext
-      ctx :> (π', _) -> do
-        unless (π' ≤# π) (throwError (QuantityMismatch pre' π' π))
+      ctx :> (π',n',b') -> do
+        unless (π' ≤# π) 
+          (throwError (QuantityMismatch pre' (π',n',b') (π,name,bind)))
         let typeBody _ x = substFreeVar typ (length pre) x
         return (multiplyCtx ρ ctx, AllH "" name π bind typeBody)
   LetH name π exprType expr body -> do
@@ -602,7 +520,7 @@
         return (multiplyCtx ρ (addCtx exprCtx bodyCtx'), typ)
   TypH -> return (pre, TypH)
   AnnH idx val typ -> do
-    let ctx = Seq.update idx (ρ, typ) pre
+    let ctx = Seq.update idx (ρ, "", typ) pre
     return (ctx, typ)
   _ -> throwError $ CustomErr pre "can't infer type"
 
