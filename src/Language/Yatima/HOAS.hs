--- conflicted
+++ resolved
@@ -9,21 +9,12 @@
 -}
 module Language.Yatima.HOAS
   ( HOAS(..)
-<<<<<<< HEAD
-  --, findCtx
-  --, toHOAS
-  --, fromHOAS
-  --, printHOAS
-  --, whnf
-  --, norm
-=======
-  , findCtx
-  , toHOAS
+--  , findCtx
+--  , toHOAS
 --  , fromHOAS
 --  , printHOAS
 --  , whnf
 --  , norm
->>>>>>> db1e389a
 --  , evalFile
 --  , evalPrintFile
   ) where
@@ -49,39 +40,48 @@
 data LOAS where
   VarL :: Name -> Int  -> LOAS
   RefL :: Name -> CID  -> LOAS
-  LamL :: Name -> LOAS -> LOAS
+  LamL :: Name -> Maybe (Uses, LOAS) -> LOAS -> LOAS
   AppL :: LOAS -> LOAS -> LOAS
+  LetL :: Name -> Uses -> LOAS -> LOAS -> LOAS -> LOAS
+  AllL :: Name -> Name -> Uses -> LOAS -> LOAS -> LOAS
+  TypL :: LOAS
 
 toLOAS :: Term -> [Name] -> Defs -> Except DerefErr LOAS
-toLOAS t ctx ds = go t ctx
-  where
-    go t ctx = case t of
-      Var n       -> case find n ctx of
-        Just i -> return $ VarL n i
-        _      -> throwError $ FreeVariable n ctx
-      Ref n       -> RefL n <$> anonymizeRef n ds
-      Lam n b     -> LamL n <$> go b (n:ctx)
-      App f a     -> AppL <$> go f ctx <*> go a ctx
+toLOAS t ctx ds = case t of
+  Var n       -> case find n ctx of
+    Just i -> return $ VarL n i
+    _      -> throwError $ FreeVariable n ctx
+  Ref n       -> RefL n <$> anonymizeRef n ds
+  Lam n ut b  -> case ut of
+    Just (u,t) -> go t >>= \t -> LamL n (Just (u,t)) <$> bind n b
+    Nothing    -> LamL n Nothing <$> bind n b
+  App f a       -> AppL <$> go f <*> go a
+  Let n u t x b -> LetL n u <$> go t <*> bind n x <*> bind n b
+  Typ           -> return TypL
+  All s n u t b -> AllL s n u <$> go t <*> bind2 s n b
+  where
+    go t        = toLOAS t ctx ds
+    bind    n t = toLOAS t (n:ctx) ds
+    bind2 s n t = toLOAS t (n:s:ctx) ds
 
 -- | Convert a GHC higher-order representation to a lower-order one
 fromLOAS :: LOAS -> Term
 fromLOAS t = case t of
-  VarL n _   -> Var n
-  RefL n _   -> Ref n
-  LamL n b   -> Lam n (go b)
-  AppL f a   -> App (go f) (go a)
+  VarL n _               -> Var n
+  RefL n _               -> Ref n
+  LamL n (Just (u,t)) b  -> Lam n (Just (u,go t)) (go b)
+  LamL n Nothing      b  -> Lam n Nothing (go b)
+  AppL f a               -> App (go f) (go a)
+  LetL n u t x b         -> Let n u (go t) (go x) (go b)
+  AllL s n u t b         -> All s n u (go t) (go b)
+  TypL                   -> Typ
   where
     go = fromLOAS
 
 -- | Higher-Order Abstract Syntax
 data HOAS where
   VarH :: Name -> Int -> HOAS
-<<<<<<< HEAD
   RefH :: Name -> CID -> HOAS
-  LamH :: Name -> (HOAS -> HOAS) -> HOAS
-  AppH :: HOAS -> HOAS -> HOAS
-  FixH :: Name -> (HOAS -> HOAS) -> HOAS
-=======
   LamH :: Name -> Maybe (Uses,HOAS) -> (HOAS -> HOAS) -> HOAS
   AppH :: HOAS -> HOAS -> HOAS
   LetH :: Name -> Uses -> HOAS -> HOAS -> (HOAS -> HOAS) -> HOAS
@@ -89,99 +89,76 @@
   TypH :: HOAS
   FixH :: Name -> (HOAS -> HOAS) -> HOAS
 
->>>>>>> db1e389a
-
 -- | Find a term in a context
-findCtx :: Name -> [(Name,HOAS)] -> Maybe HOAS
-findCtx n cs = go cs
-  where
-<<<<<<< HEAD
+findCtx :: Int -> [HOAS] -> Maybe HOAS
+findCtx i cs = go cs 0
+  where
     go (c:cs) j
       | i == j   = Just c
       | otherwise = go cs (j+1)
     go [] _      = Nothing
 
 -- | Convert a lower-order `Term` to a GHC higher-order one
-toHOAS :: LOAS -> [HOAS] -> HOAS
-toHOAS t ctx = case t of
+toHOAS :: LOAS -> [HOAS] -> Int -> HOAS
+toHOAS t ctx dep = case t of
   VarL n i       -> case findCtx i ctx of
     Just trm -> trm
-    Nothing  -> VarH n 0
-  LamL n b       -> LamH n (\x -> bind x b)
+    Nothing  -> VarH n (dep - i - 1)
+  RefL n c       -> RefH n c
+  LamL n ut b    -> case ut of
+    Just (u,t) -> LamH n (Just (u, go t)) (\x -> bind x b)
+    _          -> LamH n Nothing (\x -> bind x b)
   AppL f a       -> AppH (go f) (go a)
-  where
-    bind n t = toHOAS t (n:ctx)
-    go t     = toHOAS t ctx
+  LetL n u t d b -> LetH n u (go t) (FixH n (\x -> bind x d)) (\x -> bind x b)
+  AllL s n u t b -> AllH s n u (go t) (\s x -> bind2 s x b)
+  TypL           -> TypH
+  where
+    go t        = toHOAS t ctx       dep
+    bind n t    = toHOAS t (n:ctx)   (dep + 1)
+    bind2 s n t = toHOAS t (n:s:ctx) (dep + 2)
 
 -- | Convert a GHC higher-order representation to a lower-order one
-fromHOAS :: HOAS -> LOAS
-fromHOAS t = case t of
-  VarH n i   -> VarL n i
-  LamH n b   -> LamL n (unbind n b)
-  AppH f a   -> AppL (go f) (go a)
-  FixH n b   -> go (b (FixH n b))
-  where
-    go t       = fromHOAS t
-    unbind n b = fromHOAS (b (VarH n 0))
+fromHOAS :: HOAS -> Int -> LOAS
+fromHOAS t dep = case t of
+  VarH n i       -> VarL n i
+  LamH n ut b    -> case ut of
+    Just (u,t) -> LamL n (Just (u,go t)) (unbind n b)
+    _          -> LamL n Nothing (unbind n b)
+  AppH f a       -> AppL (go f) (go a)
+  RefH n c       -> RefL n c
+  LetH n u t x b -> LetL n u (go t) (go x) (unbind n b)
+  AllH s n u t b -> AllL s n u (go t) (unbind2 s n b)
+  TypH           -> TypL
+  FixH n b       -> unbind n b
+  where
+    go t          = fromHOAS t dep
+    unbind n b    = fromHOAS (b (VarH n dep)) (dep + 1)
+    unbind2 s n b = fromHOAS (b (VarH s dep) (VarH n (dep+1))) (dep + 2)
 
 termFromHOAS :: HOAS -> Term
-termFromHOAS = fromLOAS . fromHOAS
-
-anonymizeHOAS:: HOAS -> Anon
-anonymizeHOAS h = case h of
-  VarH _ i   -> VarA i
-  RefH _ c   -> RefA c
-  LamH n b   -> LamA (unbind n b)
-  AppH f a   -> AppA (go f) (go a)
-  FixH n b   -> go (b (FixH n b))
-  where
-    go t       = anonymizeHOAS t
-    unbind n b = anonymizeHOAS (b (VarH n 0))
+termFromHOAS t = fromLOAS $ fromHOAS t 0
+
+anonymizeHOAS:: HOAS -> Int -> Anon
+anonymizeHOAS h dep = case h of
+  VarH n i       -> VarA i
+  LamH n ut b    -> case ut of
+    Just (u,t) -> LamA (Just (u,go t)) (unbind n b)
+    _          -> LamA Nothing (unbind n b)
+  AppH f a       -> AppA (go f) (go a)
+  RefH n c       -> RefA c
+  LetH n u t x b -> LetA u (go t) (go x) (unbind n b)
+  AllH s n u t b -> AllA u (go t) (unbind2 s n b)
+  TypH           -> TypA
+  FixH n b       -> unbind n b
+  where
+    go t          = anonymizeHOAS t dep
+    unbind n b    = anonymizeHOAS (b (VarH n dep)) (dep + 1)
+    unbind2 s n b = anonymizeHOAS (b (VarH s dep) (VarH n (dep+1))) (dep + 2)
 
 defToHOAS :: Name -> Term -> Defs -> Except DerefErr HOAS
 defToHOAS name term ds = do
   loas <- toLOAS term [name] ds
-  return $ FixH name (\s -> toHOAS loas [s])
-=======
-    go ((m,c):cs)
-      | n == m   = Just c
-      | otherwise = go cs
-    go []        = Nothing
-
--- | Convert a lower-order `Term` to a higher-order representation
-toHOAS :: Term -> [(Name,HOAS)] -> Int -> HOAS
-toHOAS t ctx dep = case t of
-  Var n          -> case findCtx n ctx of
-    Just trm -> trm
-    Nothing  -> VarH n 0
-  Lam n ut b     -> case ut of
-    Just (u,t) -> LamH n (Just (u,go t)) (\x -> bind (n,x) b)
-    Nothing    -> LamH n Nothing         (\x -> bind (n,x) b)
-  App f a        -> AppH (go f) (go a)
-  Typ            -> TypH
-  All s n u t b  -> AllH s n u (go t) (\w x -> (bind2 (n,x) (s,w) b))
-  Let n u t d b  -> LetH n u (go t) (FixH n (\x -> bind (n,x) d)) (\x -> bind (n,x) b)
-  where
-    bind  n t   = toHOAS t (n:ctx)   (dep + 1)
-    bind2 n s t = toHOAS t (n:s:ctx) (dep + 2)
-    go t        = toHOAS t ctx dep
-
--- | Convert a higher-order representation to a lower-order one
-fromHOAS :: HOAS -> Int -> Term
-fromHOAS t dep = case t of
-  VarH n i              -> Var n
-  LamH n (Just (u,t)) b -> Lam n (Just (u,go t)) (unbind n b)
-  LamH n Nothing      b -> Lam n Nothing (unbind n b)
-  AppH f a              -> App (go f) (go a)
-  TypH                  -> Typ
-  AllH s n u t b        -> All s n u (go t) (unbind2 s n b)
-  LetH n u t d b        -> Let n u (go t) (go d) (unbind n b)
-  FixH n b              -> go (b (FixH n b))
-  where
-    go t          = fromHOAS t dep
-    unbind n b    = fromHOAS (b (VarH n dep)) (dep + 1)
-    unbind2 s n b = fromHOAS (b (VarH s dep) (VarH n (dep+1))) (dep + 2)
->>>>>>> db1e389a
+  return $ FixH name (\s -> toHOAS loas [s] 1)
 
 -- | Pretty-print a `HOAS`
 printHOAS :: HOAS -> Text
@@ -196,22 +173,22 @@
   defToHOAS name term ds
 
 -- | Reduce a HOAS to weak-head-normal-form
-<<<<<<< HEAD
 whnf :: HOAS -> Defs -> HOAS
 whnf t ds = case t of
   FixH n b       -> go (b (FixH n b))
   RefH n c       -> case runExcept (derefHOAS n c ds) of
     Right t  -> go t
     Left e   -> error $ "BAD: Undefined Reference during reduction: " ++ show e
-  LamH n b    -> LamH n b
   AppH f a  -> case go f of
-    LamH _ b -> go (b a)
-    x        -> AppH f a
+    LamH _ _ b -> go (b a)
+    x          -> AppH f a
+  LetH n u t d b -> go (b d)
+  x              -> x
   where
     go x = whnf x ds
 
-hash :: HOAS -> CID
-hash term = makeCID $ anonymizeHOAS term
+hash :: HOAS -> Int -> CID
+hash term dep = makeCID $ anonymizeHOAS term dep
 
 -- | Normalize a HOAS term
 norm :: HOAS -> Defs -> HOAS
@@ -225,45 +202,31 @@
     go :: HOAS -> (STRef s (Set CID)) -> ST s HOAS
     go term seen = do
       let step = whnf term defs
-      let termHash = hash term
-      let stepHash = hash step
+      let termHash = hash term 0
+      let stepHash = hash step 0
       seenSet <- readSTRef seen
       if | termHash `Set.member` seenSet -> return step
          | stepHash `Set.member` seenSet -> return step
          | otherwise -> do
              modifySTRef' seen ((Set.insert termHash) . (Set.insert stepHash))
-             case step of
-               LamH n b -> return $ LamH n (\x -> unsafePerformST (go (b x) seen))
-               AppH f a -> AppH <$> (go f seen) <*> (go a seen)
-               _        -> return step
+             next step seen
+
+    next :: HOAS -> (STRef s (Set CID)) -> ST s HOAS
+    next step seen = case step of
+      LamH n (Just (u,t)) b   -> do
+        t' <- Just . (u,) <$> go t seen
+        return $ LamH n t' (\x -> unsafePerformST $ go (b x) seen)
+      AllH s n u t b   -> do
+        t' <- go t seen
+        return $ AllH s n u t' (\s x -> unsafePerformST $ go (b s x) seen)
+      AppH f a -> AppH <$> (go f seen) <*> (go a seen)
+      _        -> return step
 
 catchDerefErr :: Except DerefErr a -> IO a
 catchDerefErr x = do
   case runExcept x of
     Right x -> return x
     Left  e -> error $ "Runtime DerefErr: " ++ show e
-=======
-whnf :: HOAS -> HOAS
-whnf t = case t of
-  FixH n b       -> go (b (FixH n b))
-  LetH n u t d b -> go (b d)
-  AppH f a       -> case go f of
-    LamH _ _ b -> go (b a)
-    x          -> AppH f a
-  x              -> x
-  where
-    go = whnf
-
--- | Normalize a HOAS term
-norm :: HOAS -> HOAS
-norm t = case whnf t of
-  LamH n ut b    -> LamH n ut (\ x -> go (b x))
-  AppH f a       -> AppH (go f) (go a)
-  AllH s n u t b -> AllH s n u (norm t) (\s x -> go (b s x))
-  x              -> x
-  where
-    go = norm
->>>>>>> db1e389a
 
 -- | Read and evaluate a `HOAS` from a file
 readDef :: Name -> FilePath -> IO HOAS
@@ -280,8 +243,8 @@
   def   <- catchDerefErr (derefHOAS name cid defs)
   return $ whnf def defs
 
--- | Read, eval and print a `HOAS` from a file
---evalPrintFile :: FilePath -> IO ()
---evalPrintFile file = do
---  term <- evalFile file
---  putStrLn $ T.unpack $ printHOAS term+---- | Read, eval and print a `HOAS` from a file
+----evalPrintFile :: FilePath -> IO ()
+----evalPrintFile file = do
+----  term <- evalFile file
+----  putStrLn $ T.unpack $ printHOAS term