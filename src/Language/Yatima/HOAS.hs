{-|
Module      : Language.Yatima.HOAS
Description : Evaluate and typecheck exprassions in the Yatima Language using
higher-order-abstract-syntax
Copyright   : (c) Sunshine Cybernetics, 2020
License     : GPL-3
Maintainer  : john@sunshinecybernetics.com
Stability   : experimental
-}
module Language.Yatima.HOAS
  ( HOAS(..)
<<<<<<< HEAD
--  , findCtx
--  , toHOAS
--  , fromHOAS
--  , printHOAS
--  , whnf
--  , norm
=======
  --, findCtx
  , toHOAS
  , fromHOAS
  , LOAS(..)
  , toLOAS
  , fromLOAS
  , printHOAS
  , whnf
  , norm
  , catchDerefErr
>>>>>>> 7ddbee69
--  , evalFile
--  , evalPrintFile
  ) where

<<<<<<< HEAD
import           Control.Monad.Except
import           Control.Monad.Identity
import           Control.Monad.ST
import           Control.Monad.ST.UnsafePerform
=======
import           Control.Monad.ST
import           Control.Monad.Identity
import           Control.Monad.ST.UnsafePerform
import           Control.Monad.Except

import           Data.Set                       (Set)
import qualified Data.Set                       as Set
import           Data.STRef

import           Data.Text             (Text)
import qualified Data.Text             as T
>>>>>>> 7ddbee69

import           Data.Sequence (Seq, ViewR ((:>), EmptyR), viewr, (|>))
import qualified Data.Sequence as Seq
import           Data.Set      (Set)
import qualified Data.Set      as Set
import           Data.STRef

import           Data.Text                      (Text)
import qualified Data.Text                      as T

import           Language.Yatima.Defs
import           Language.Yatima.Parse
import           Language.Yatima.Print
import           Language.Yatima.Term
import           Language.Yatima.Defs

-- | Lower-Order Abstract Syntax
data LOAS where
  VarL :: Name -> Int  -> LOAS
  RefL :: Name -> CID  -> LOAS
  LamL :: Name -> LOAS -> LOAS
  AppL :: LOAS -> LOAS -> LOAS

deriving instance Show LOAS

toLOAS :: Term -> [Name] -> Defs -> Except DerefErr LOAS
toLOAS t ctx ds = go t ctx
  where
    go t ctx = case t of
      Var n       -> case find n ctx of
        Just i -> return $ VarL n i
        _      -> throwError $ FreeVariable n ctx
      Ref n       -> RefL n <$> anonymizeRef n ds
      Lam n b     -> LamL n <$> go b (n:ctx)
      App f a     -> AppL <$> go f ctx <*> go a ctx

-- | Convert a GHC higher-order representation to a lower-order one
fromLOAS :: LOAS -> Term
fromLOAS t = case t of
  VarL n _   -> Var n
  RefL n _   -> Ref n
  LamL n b   -> Lam n (go b)
  AppL f a   -> App (go f) (go a)
  where
    go = fromLOAS

-- | Lower-Order Abstract Syntax
data LOAS where
  VarL :: Name -> Int  -> LOAS
  RefL :: Name -> CID  -> LOAS
  LamL :: Name -> Maybe (Uses, LOAS) -> LOAS -> LOAS
  AppL :: LOAS -> LOAS -> LOAS
  LetL :: Name -> Uses -> LOAS -> LOAS -> LOAS -> LOAS
  AllL :: Name -> Name -> Uses -> LOAS -> LOAS -> LOAS
  TypL :: LOAS

toLOAS :: Term -> [Name] -> Defs -> Except DerefErr LOAS
toLOAS t ctx ds = case t of
  Var n       -> case find n ctx of
    Just i -> return $ VarL n i
    _      -> throwError $ FreeVariable n ctx
  Ref n       -> RefL n <$> anonymizeRef n ds
  Lam n ut b  -> case ut of
    Just (u,t) -> go t >>= \t -> LamL n (Just (u,t)) <$> bind n b
    Nothing    -> LamL n Nothing <$> bind n b
  App f a       -> AppL <$> go f <*> go a
  Let n u t x b -> LetL n u <$> go t <*> bind n x <*> bind n b
  Typ           -> return TypL
  All s n u t b -> AllL s n u <$> go t <*> bind2 s n b
  where
    go t        = toLOAS t ctx ds
    bind    n t = toLOAS t (n:ctx) ds
    bind2 s n t = toLOAS t (n:s:ctx) ds

-- | Convert a GHC higher-order representation to a lower-order one
fromLOAS :: LOAS -> Term
fromLOAS t = case t of
  VarL n _               -> Var n
  RefL n _               -> Ref n
  LamL n (Just (u,t)) b  -> Lam n (Just (u,go t)) (go b)
  LamL n Nothing      b  -> Lam n Nothing (go b)
  AppL f a               -> App (go f) (go a)
  LetL n u t x b         -> Let n u (go t) (go x) (go b)
  AllL s n u t b         -> All s n u (go t) (go b)
  TypL                   -> Typ
  where
    go = fromLOAS

-- | Higher-Order Abstract Syntax
data HOAS where
  VarH :: Name -> Int -> HOAS
  RefH :: Name -> CID -> HOAS
<<<<<<< HEAD
  LamH :: Name -> Maybe (Uses,HOAS) -> (HOAS -> HOAS) -> HOAS
  AppH :: HOAS -> HOAS -> HOAS
  LetH :: Name -> Uses -> HOAS -> HOAS -> (HOAS -> HOAS) -> HOAS
  AllH :: Name -> Name -> Uses -> HOAS -> (HOAS -> HOAS -> HOAS) -> HOAS
  TypH :: HOAS
=======
  LamH :: Name -> (HOAS -> HOAS) -> HOAS
  AppH :: HOAS -> HOAS -> HOAS
>>>>>>> 7ddbee69
  FixH :: Name -> (HOAS -> HOAS) -> HOAS

-- | Find a term in a context
findCtx :: Int -> [HOAS] -> Maybe HOAS
findCtx i cs = go cs 0
  where
    go (c:cs) j
      | i == j   = Just c
      | otherwise = go cs (j+1)
    go [] _      = Nothing

-- | Convert a lower-order `Term` to a GHC higher-order one
<<<<<<< HEAD
toHOAS :: LOAS -> [HOAS] -> Int -> HOAS
toHOAS t ctx dep = case t of
  VarL n i       -> case findCtx i ctx of
    Just trm -> trm
    Nothing  -> VarH n (dep - i - 1)
  RefL n c       -> RefH n c
  LamL n ut b    -> case ut of
    Just (u,t) -> LamH n (Just (u, go t)) (\x -> bind x b)
    _          -> LamH n Nothing (\x -> bind x b)
  AppL f a       -> AppH (go f) (go a)
  LetL n u t d b -> LetH n u (go t) (FixH n (\x -> bind x d)) (\x -> bind x b)
  AllL s n u t b -> AllH s n u (go t) (\s x -> bind2 s x b)
  TypL           -> TypH
=======
toHOAS :: LOAS -> [HOAS] -> HOAS
toHOAS t ctx = case t of
  VarL n i       -> case findCtx i ctx of
    Just trm -> trm
    Nothing  -> VarH n 0
  RefL n c       -> RefH n c
  LamL n b       -> LamH n (\x -> bind x b)
  AppL f a       -> AppH (go f) (go a)
>>>>>>> 7ddbee69
  where
    go t        = toHOAS t ctx       dep
    bind n t    = toHOAS t (n:ctx)   (dep + 1)
    bind2 s n t = toHOAS t (n:s:ctx) (dep + 2)

-- | Convert a GHC higher-order representation to a lower-order one
<<<<<<< HEAD
fromHOAS :: HOAS -> Int -> LOAS
fromHOAS t dep = case t of
  VarH n i       -> VarL n i
  LamH n ut b    -> case ut of
    Just (u,t) -> LamL n (Just (u,go t)) (unbind n b)
    _          -> LamL n Nothing (unbind n b)
  AppH f a       -> AppL (go f) (go a)
  RefH n c       -> RefL n c
  LetH n u t x b -> LetL n u (go t) (go x) (unbind n b)
  AllH s n u t b -> AllL s n u (go t) (unbind2 s n b)
  TypH           -> TypL
  FixH n b       -> unbind n b
=======
fromHOAS :: HOAS -> LOAS
fromHOAS t = case t of
  VarH n i   -> VarL n i
  LamH n b   -> LamL n (unbind n b)
  RefH n h   -> RefL n h
  AppH f a   -> AppL (go f) (go a)
  FixH n b   -> go (b (FixH n b))
>>>>>>> 7ddbee69
  where
    go t          = fromHOAS t dep
    unbind n b    = fromHOAS (b (VarH n dep)) (dep + 1)
    unbind2 s n b = fromHOAS (b (VarH s dep) (VarH n (dep+1))) (dep + 2)

termFromHOAS :: HOAS -> Term
termFromHOAS t = fromLOAS $ fromHOAS t 0

anonymizeHOAS:: HOAS -> Int -> Anon
anonymizeHOAS h dep = case h of
  VarH n i       -> VarA i
  LamH n ut b    -> case ut of
    Just (u,t) -> LamA (Just (u,go t)) (unbind n b)
    _          -> LamA Nothing (unbind n b)
  AppH f a       -> AppA (go f) (go a)
  RefH n c       -> RefA c
  LetH n u t x b -> LetA u (go t) (go x) (unbind n b)
  AllH s n u t b -> AllA u (go t) (unbind2 s n b)
  TypH           -> TypA
  FixH n b       -> unbind n b
  where
    go t          = anonymizeHOAS t dep
    unbind n b    = anonymizeHOAS (b (VarH n dep)) (dep + 1)
    unbind2 s n b = anonymizeHOAS (b (VarH s dep) (VarH n (dep+1))) (dep + 2)

defToHOAS :: Name -> Term -> Defs -> Except DerefErr HOAS
defToHOAS name term ds = do
  loas <- toLOAS term [name] ds
  return $ FixH name (\s -> toHOAS loas [s] 1)

termFromHOAS :: HOAS -> Term
termFromHOAS = fromLOAS . fromHOAS

anonymizeHOAS:: HOAS -> Anon
anonymizeHOAS h = case h of
  VarH _ i   -> VarA i
  RefH _ c   -> RefA c
  LamH n b   -> LamA (unbind n b)
  AppH f a   -> AppA (go f) (go a)
  FixH n b   -> go (b (FixH n b))
  where
    go t       = anonymizeHOAS t
    unbind n b = anonymizeHOAS (b (VarH n 0))

defToHOAS :: Name -> Term -> Defs -> Except DerefErr HOAS
defToHOAS name term ds = do
  loas <- toLOAS term [name] ds
  return $ FixH name (\s -> toHOAS loas [s])

-- | Pretty-print a `HOAS`
printHOAS :: HOAS -> Text
printHOAS = prettyTerm . termFromHOAS

instance Show HOAS where
  show t = T.unpack $ printHOAS t

derefHOAS :: Name -> CID -> Defs -> Except DerefErr HOAS
derefHOAS name cid ds = do
  term <- deref name cid ds
  defToHOAS name term ds

<<<<<<< HEAD
-- * Evaluation

-- | Reduce a HOAS to weak-head-normal-form
whnf :: HOAS -> Defs -> HOAS
whnf t ds = case t of
  FixH n b       -> go (b (FixH n b))
  RefH n c       -> case runExcept (derefHOAS n c ds) of
    Right t  -> go t
    Left e   -> error $ "BAD: Undefined Reference during reduction: " ++ show e
  AppH f a  -> case go f of
    LamH _ _ b -> go (b a)
    x          -> AppH f a
  LetH n u t d b -> go (b d)
  x              -> x
  where
    go x = whnf x ds

hash :: HOAS -> Int -> CID
hash term dep = makeCID $ anonymizeHOAS term dep
=======
-- | Reduce a HOAS to weak-head-normal-form
whnf :: HOAS -> Defs -> HOAS
whnf t ds = case t of
  FixH n b     -> go (b (FixH n b))
  RefH n c     -> case runExcept (derefHOAS n c ds) of
    Right t    -> go t
    Left e     -> error $ "BAD: Undefined Reference during reduction: " ++ show e
  LamH n b     -> LamH n b
  AppH f a     -> case go f of
    LamH _ b -> go (b a)
    x        -> AppH f a
  x            -> x
  where
    go x = whnf x ds

hash :: HOAS -> CID
hash term = makeCID $ anonymizeHOAS term
>>>>>>> 7ddbee69

-- | Normalize a HOAS term
norm :: HOAS -> Defs -> HOAS
norm term defs = runST (top $ term)
  where
    top :: HOAS -> ST s HOAS
    top term = do
      seen <- newSTRef (Set.empty)
      go term seen

    go :: HOAS -> (STRef s (Set CID)) -> ST s HOAS
    go term seen = do
      let step = whnf term defs
<<<<<<< HEAD
      let termHash = hash term 0
      let stepHash = hash step 0
=======
      let termHash = hash term
      let stepHash = hash step
>>>>>>> 7ddbee69
      seenSet <- readSTRef seen
      if | termHash `Set.member` seenSet -> return step
         | stepHash `Set.member` seenSet -> return step
         | otherwise -> do
             modifySTRef' seen ((Set.insert termHash) . (Set.insert stepHash))
<<<<<<< HEAD
             next step seen

    next :: HOAS -> (STRef s (Set CID)) -> ST s HOAS
    next step seen = case step of
      LamH n (Just (u,t)) b   -> do
        t' <- Just . (u,) <$> go t seen
        return $ LamH n t' (\x -> unsafePerformST $ go (b x) seen)
      AllH s n u t b   -> do
        t' <- go t seen
        return $ AllH s n u t' (\s x -> unsafePerformST $ go (b s x) seen)
      AppH f a -> AppH <$> (go f seen) <*> (go a seen)
      _        -> return step
=======
             case step of
               LamH n b -> return $ LamH n (\x -> unsafePerformST (go (b x) seen))
               AppH f a -> AppH <$> (go f seen) <*> (go a seen)
               _        -> return step
>>>>>>> 7ddbee69

catchDerefErr :: Except DerefErr a -> IO a
catchDerefErr x = do
  case runExcept x of
    Right x -> return x
    Left  e -> error $ "Runtime DerefErr: " ++ show e

-- | Read and evaluate a `HOAS` from a file
readDef :: Name -> FilePath -> IO HOAS
readDef name file = do
  defs  <- pFile file
  cid   <- catchDerefErr (indexLookup name defs)
  def   <- catchDerefErr (derefHOAS name cid defs)
  return $ def

normDef :: Name -> FilePath -> IO HOAS
normDef name file = do
  defs  <- pFile file
  cid   <- catchDerefErr (indexLookup name defs)
  def   <- catchDerefErr (derefHOAS name cid defs)
<<<<<<< HEAD
  return $ norm def defs

---- | Read, eval and print a `HOAS` from a file
----evalPrintFile :: FilePath -> IO ()
----evalPrintFile file = do
----  term <- evalFile file
----  putStrLn $ T.unpack $ printHOAS term

-- * Type-checking

equal :: HOAS -> HOAS -> Defs -> Int -> Bool
equal a b defs dep = runST $ top a b dep
  where
    top :: HOAS -> HOAS -> Int -> ST s Bool
    top a b dep = do
      seen <- newSTRef (Set.empty)
      go a b dep seen

    go :: HOAS -> HOAS -> Int -> STRef s (Set (CID,CID)) -> ST s Bool
    go a b dep seen = do
      let a1 = whnf a defs
      let b1 = whnf b defs
      let ah = makeCID $ anonymizeHOAS a1 0
      let bh = makeCID $ anonymizeHOAS b1 0
      s' <- readSTRef seen
      if | (ah == bh)              -> return True
         | (ah,bh) `Set.member` s' -> return True
         | (bh,ah) `Set.member` s' -> return True
         | otherwise -> do
             modifySTRef' seen ((Set.insert (ah,bh)) . (Set.insert (bh,ah)))
             next a1 b1 dep seen

    next :: HOAS -> HOAS -> Int -> STRef s (Set (CID,CID)) -> ST s Bool
    next a b dep seen = case (a,b) of
     (AllH as an au at ab, AllH bs bn bu bt bb) -> do
       let a1_body = ab (VarH as dep) (VarH an (dep + 1))
       let b1_body = bb (VarH bs dep) (VarH bn (dep + 1))
       let rig_eq  = au == bu
       bind_eq <- go at bt dep seen
       body_eq <- go a1_body b1_body (dep+2) seen
       return $ rig_eq && bind_eq && body_eq
     (LamH an (Just (au,at)) ab, LamH bn (Just (bu,bt)) bb) -> do
       let a1_body = ab (VarH an dep)
       let b1_body = bb (VarH bn dep)
       let rig_eq  = au == bu
       bind_eq <- go at bt dep seen
       body_eq <- go a1_body b1_body (dep+1) seen
       return $ rig_eq && bind_eq && body_eq
     (LamH an Nothing ab, LamH bn Nothing bb) -> do
       let a1_body = ab (VarH an dep)
       let b1_body = bb (VarH bn dep)
       body_eq <- go a1_body b1_body (dep+1) seen
       return $ body_eq
     (AppH af aa, AppH bf ba) -> do
       func_eq <- go af bf dep seen
       argm_eq <- go aa ba dep seen
       return $ func_eq && argm_eq
     (LetH _ au at ax ab, LetH _ bu bt bx bb) -> do
       let a1_body = ab ax
       let b1_body = bb bx
       let rig_eq  = au == bu
       bind_eq <- go at bt dep seen
       expr_eq <- go ax bx dep seen
       body_eq <- go a1_body b1_body (dep+1) seen
       return $ rig_eq && bind_eq && expr_eq && body_eq
     (FixH _ ab, FixH _ bb) -> go (ab a) (bb b) (dep+1) seen
     _ -> return False

type Ctx = Seq (Uses,HOAS)

multiplyCtx :: Uses -> Ctx -> Ctx
multiplyCtx rho ctx = fmap mul ctx
  where mul (pi, typ) = (rho *# pi, typ)

-- Assumes both context are compatible (different only by quantities)
addCtx :: Ctx -> Ctx -> Ctx
addCtx ctx ctx' = Seq.zipWith add ctx ctx'
  where add (pi, typ) (pi', _) = (pi +# pi', typ)

data CheckErr
  = QuantityMismatch Ctx Uses Uses
  | TypeMismatch Ctx HOAS HOAS
  | EmptyContext Ctx
  | DerefError Ctx Name CID DerefErr
  | LambdaNonFunctionType  Ctx HOAS HOAS
  | NonFunctionApplication Ctx HOAS HOAS
  | CustomErr Ctx Text
  deriving Show

check :: Ctx -> Uses -> HOAS -> HOAS -> Defs -> Except CheckErr Ctx
check ctx ρ trm typ defs = case trm of
  LamH name ut termBody -> case whnf typ defs of
    AllH _ _ π bind typeBody -> do
      maybe (pure ()) (\(φ,bind') -> do
        unless (π == φ) (throwError (QuantityMismatch ctx π φ))
        unless (equal bind bind' defs (length ctx))
          (throwError (TypeMismatch ctx bind bind'))
        pure ()) ut
      let var = VarH name (length ctx)
      let ctx' = (ctx |> (None,bind))
      ctx' <- check ctx' Once (termBody var) (typeBody trm var) defs
      case viewr ctx' of
        EmptyR -> throwError $ EmptyContext ctx
        ctx :> (π', _) -> do
          unless (π' ≤# π) (throwError (QuantityMismatch ctx π' π))
          return $ multiplyCtx ρ ctx
    x -> throwError $ LambdaNonFunctionType ctx trm x
  LetH name π exprType expr body -> do
    check ctx π expr exprType defs
    let var = VarH name (length ctx)
    let ctx' = ctx |> (None, exprType)
    ctx' <- check ctx' Once (body var) typ defs
    case viewr ctx' of
      EmptyR -> throwError $ EmptyContext ctx
      ctx :> (π', _) -> do
        unless (π' ≤# π) (throwError (QuantityMismatch ctx π' π))
        return $ multiplyCtx ρ (addCtx ctx ctx')
  FixH n b -> check ctx ρ (b trm) typ defs
  _ -> do
    (ctx, infr) <- infer ctx ρ trm defs
    if equal typ infr defs (length ctx)
      then return ctx
      else throwError (TypeMismatch ctx typ infr)

infer :: Ctx -> Uses -> HOAS -> Defs -> Except CheckErr (Ctx, HOAS)
infer ctx ρ term defs = case term of
  VarH n idx -> do
    let (_, typ) = Seq.index ctx idx
    let ctx' = Seq.update idx (ρ, typ) ctx
    return (ctx', typ)
  RefH n c -> do
    let mapE = mapExcept (either (\e -> throwError $ DerefError ctx n c e) pure)
    def <- mapE (deref n c defs)
    trm <- mapE (defToHOAS n def defs)
    return (ctx,trm)
  AppH func argm -> do
    (ctx, funcType) <- infer ctx ρ func defs
    case whnf funcType defs of
      AllH _ _ π bind body -> do
        ctx' <- check ctx (ρ *# π) argm bind defs
        return (addCtx ctx ctx', body func argm)
      x -> throwError $ NonFunctionApplication ctx func x
  AllH self name pi bind body -> do
    let self_var = VarH self $ length ctx
    let name_var = VarH name $ length ctx + 1
    let ctx'     = ctx |> (None, bind)
    check ctx  None bind (TypH) defs
    check ctx' None (body self_var name_var) (TypH) defs
    return (ctx, TypH)
  LetH name π exprType expr body -> do
    check ctx π expr exprType defs
    let exprVar = VarH name (length ctx)
    let ctx' = ctx |> (None, exprType)
    (ctx', typ) <- infer ctx' Once (body exprVar) defs
    case viewr ctx' of
      EmptyR                -> throwError (EmptyContext ctx)
      ctx' :> (π', _) -> do
        unless (π' ≤# π) (throwError (QuantityMismatch ctx π' π))
        return (multiplyCtx ρ (addCtx ctx ctx'), typ)
  TypH -> return (ctx, TypH)
  _ -> throwError $ CustomErr ctx "can't infer type"
=======
  return $ whnf def defs

-- | Read, eval and print a `HOAS` from a file
--evalPrintFile :: FilePath -> IO ()
--evalPrintFile file = do
--  term <- evalFile file
--  putStrLn $ T.unpack $ printHOAS term
>>>>>>> 7ddbee69
<|MERGE_RESOLUTION|>--- conflicted
+++ resolved
@@ -9,14 +9,6 @@
 -}
 module Language.Yatima.HOAS
   ( HOAS(..)
-<<<<<<< HEAD
---  , findCtx
---  , toHOAS
---  , fromHOAS
---  , printHOAS
---  , whnf
---  , norm
-=======
   --, findCtx
   , toHOAS
   , fromHOAS
@@ -27,29 +19,14 @@
   , whnf
   , norm
   , catchDerefErr
->>>>>>> 7ddbee69
 --  , evalFile
 --  , evalPrintFile
   ) where
 
-<<<<<<< HEAD
 import           Control.Monad.Except
 import           Control.Monad.Identity
 import           Control.Monad.ST
 import           Control.Monad.ST.UnsafePerform
-=======
-import           Control.Monad.ST
-import           Control.Monad.Identity
-import           Control.Monad.ST.UnsafePerform
-import           Control.Monad.Except
-
-import           Data.Set                       (Set)
-import qualified Data.Set                       as Set
-import           Data.STRef
-
-import           Data.Text             (Text)
-import qualified Data.Text             as T
->>>>>>> 7ddbee69
 
 import           Data.Sequence (Seq, ViewR ((:>), EmptyR), viewr, (|>))
 import qualified Data.Sequence as Seq
@@ -64,37 +41,6 @@
 import           Language.Yatima.Parse
 import           Language.Yatima.Print
 import           Language.Yatima.Term
-import           Language.Yatima.Defs
-
--- | Lower-Order Abstract Syntax
-data LOAS where
-  VarL :: Name -> Int  -> LOAS
-  RefL :: Name -> CID  -> LOAS
-  LamL :: Name -> LOAS -> LOAS
-  AppL :: LOAS -> LOAS -> LOAS
-
-deriving instance Show LOAS
-
-toLOAS :: Term -> [Name] -> Defs -> Except DerefErr LOAS
-toLOAS t ctx ds = go t ctx
-  where
-    go t ctx = case t of
-      Var n       -> case find n ctx of
-        Just i -> return $ VarL n i
-        _      -> throwError $ FreeVariable n ctx
-      Ref n       -> RefL n <$> anonymizeRef n ds
-      Lam n b     -> LamL n <$> go b (n:ctx)
-      App f a     -> AppL <$> go f ctx <*> go a ctx
-
--- | Convert a GHC higher-order representation to a lower-order one
-fromLOAS :: LOAS -> Term
-fromLOAS t = case t of
-  VarL n _   -> Var n
-  RefL n _   -> Ref n
-  LamL n b   -> Lam n (go b)
-  AppL f a   -> App (go f) (go a)
-  where
-    go = fromLOAS
 
 -- | Lower-Order Abstract Syntax
 data LOAS where
@@ -105,6 +51,8 @@
   LetL :: Name -> Uses -> LOAS -> LOAS -> LOAS -> LOAS
   AllL :: Name -> Name -> Uses -> LOAS -> LOAS -> LOAS
   TypL :: LOAS
+
+deriving instance Show LOAS
 
 toLOAS :: Term -> [Name] -> Defs -> Except DerefErr LOAS
 toLOAS t ctx ds = case t of
@@ -142,16 +90,11 @@
 data HOAS where
   VarH :: Name -> Int -> HOAS
   RefH :: Name -> CID -> HOAS
-<<<<<<< HEAD
   LamH :: Name -> Maybe (Uses,HOAS) -> (HOAS -> HOAS) -> HOAS
   AppH :: HOAS -> HOAS -> HOAS
   LetH :: Name -> Uses -> HOAS -> HOAS -> (HOAS -> HOAS) -> HOAS
   AllH :: Name -> Name -> Uses -> HOAS -> (HOAS -> HOAS -> HOAS) -> HOAS
   TypH :: HOAS
-=======
-  LamH :: Name -> (HOAS -> HOAS) -> HOAS
-  AppH :: HOAS -> HOAS -> HOAS
->>>>>>> 7ddbee69
   FixH :: Name -> (HOAS -> HOAS) -> HOAS
 
 -- | Find a term in a context
@@ -164,58 +107,31 @@
     go [] _      = Nothing
 
 -- | Convert a lower-order `Term` to a GHC higher-order one
-<<<<<<< HEAD
 toHOAS :: LOAS -> [HOAS] -> Int -> HOAS
 toHOAS t ctx dep = case t of
-  VarL n i       -> case findCtx i ctx of
-    Just trm -> trm
-    Nothing  -> VarH n (dep - i - 1)
+  VarL n i       -> maybe (VarH n (dep - i - 1)) id (findCtx i ctx)
   RefL n c       -> RefH n c
-  LamL n ut b    -> case ut of
-    Just (u,t) -> LamH n (Just (u, go t)) (\x -> bind x b)
-    _          -> LamH n Nothing (\x -> bind x b)
+  LamL n ut b    -> LamH n (fmap go <$> ut) (\x -> bind x b)
   AppL f a       -> AppH (go f) (go a)
   LetL n u t d b -> LetH n u (go t) (FixH n (\x -> bind x d)) (\x -> bind x b)
   AllL s n u t b -> AllH s n u (go t) (\s x -> bind2 s x b)
   TypL           -> TypH
-=======
-toHOAS :: LOAS -> [HOAS] -> HOAS
-toHOAS t ctx = case t of
-  VarL n i       -> case findCtx i ctx of
-    Just trm -> trm
-    Nothing  -> VarH n 0
-  RefL n c       -> RefH n c
-  LamL n b       -> LamH n (\x -> bind x b)
-  AppL f a       -> AppH (go f) (go a)
->>>>>>> 7ddbee69
   where
     go t        = toHOAS t ctx       dep
     bind n t    = toHOAS t (n:ctx)   (dep + 1)
     bind2 s n t = toHOAS t (n:s:ctx) (dep + 2)
 
 -- | Convert a GHC higher-order representation to a lower-order one
-<<<<<<< HEAD
 fromHOAS :: HOAS -> Int -> LOAS
 fromHOAS t dep = case t of
   VarH n i       -> VarL n i
-  LamH n ut b    -> case ut of
-    Just (u,t) -> LamL n (Just (u,go t)) (unbind n b)
-    _          -> LamL n Nothing (unbind n b)
+  LamH n ut b    -> LamL n (fmap go <$> ut) (unbind n b)
   AppH f a       -> AppL (go f) (go a)
   RefH n c       -> RefL n c
   LetH n u t x b -> LetL n u (go t) (go x) (unbind n b)
   AllH s n u t b -> AllL s n u (go t) (unbind2 s n b)
   TypH           -> TypL
   FixH n b       -> unbind n b
-=======
-fromHOAS :: HOAS -> LOAS
-fromHOAS t = case t of
-  VarH n i   -> VarL n i
-  LamH n b   -> LamL n (unbind n b)
-  RefH n h   -> RefL n h
-  AppH f a   -> AppL (go f) (go a)
-  FixH n b   -> go (b (FixH n b))
->>>>>>> 7ddbee69
   where
     go t          = fromHOAS t dep
     unbind n b    = fromHOAS (b (VarH n dep)) (dep + 1)
@@ -227,9 +143,7 @@
 anonymizeHOAS:: HOAS -> Int -> Anon
 anonymizeHOAS h dep = case h of
   VarH n i       -> VarA i
-  LamH n ut b    -> case ut of
-    Just (u,t) -> LamA (Just (u,go t)) (unbind n b)
-    _          -> LamA Nothing (unbind n b)
+  LamH n ut b    -> LamA (fmap go <$> ut) (unbind n b)
   AppH f a       -> AppA (go f) (go a)
   RefH n c       -> RefA c
   LetH n u t x b -> LetA u (go t) (go x) (unbind n b)
@@ -246,25 +160,6 @@
   loas <- toLOAS term [name] ds
   return $ FixH name (\s -> toHOAS loas [s] 1)
 
-termFromHOAS :: HOAS -> Term
-termFromHOAS = fromLOAS . fromHOAS
-
-anonymizeHOAS:: HOAS -> Anon
-anonymizeHOAS h = case h of
-  VarH _ i   -> VarA i
-  RefH _ c   -> RefA c
-  LamH n b   -> LamA (unbind n b)
-  AppH f a   -> AppA (go f) (go a)
-  FixH n b   -> go (b (FixH n b))
-  where
-    go t       = anonymizeHOAS t
-    unbind n b = anonymizeHOAS (b (VarH n 0))
-
-defToHOAS :: Name -> Term -> Defs -> Except DerefErr HOAS
-defToHOAS name term ds = do
-  loas <- toLOAS term [name] ds
-  return $ FixH name (\s -> toHOAS loas [s])
-
 -- | Pretty-print a `HOAS`
 printHOAS :: HOAS -> Text
 printHOAS = prettyTerm . termFromHOAS
@@ -277,7 +172,6 @@
   term <- deref name cid ds
   defToHOAS name term ds
 
-<<<<<<< HEAD
 -- * Evaluation
 
 -- | Reduce a HOAS to weak-head-normal-form
@@ -287,7 +181,7 @@
   RefH n c       -> case runExcept (derefHOAS n c ds) of
     Right t  -> go t
     Left e   -> error $ "BAD: Undefined Reference during reduction: " ++ show e
-  AppH f a  -> case go f of
+  AppH f a       -> case go f of
     LamH _ _ b -> go (b a)
     x          -> AppH f a
   LetH n u t d b -> go (b d)
@@ -297,25 +191,6 @@
 
 hash :: HOAS -> Int -> CID
 hash term dep = makeCID $ anonymizeHOAS term dep
-=======
--- | Reduce a HOAS to weak-head-normal-form
-whnf :: HOAS -> Defs -> HOAS
-whnf t ds = case t of
-  FixH n b     -> go (b (FixH n b))
-  RefH n c     -> case runExcept (derefHOAS n c ds) of
-    Right t    -> go t
-    Left e     -> error $ "BAD: Undefined Reference during reduction: " ++ show e
-  LamH n b     -> LamH n b
-  AppH f a     -> case go f of
-    LamH _ b -> go (b a)
-    x        -> AppH f a
-  x            -> x
-  where
-    go x = whnf x ds
-
-hash :: HOAS -> CID
-hash term = makeCID $ anonymizeHOAS term
->>>>>>> 7ddbee69
 
 -- | Normalize a HOAS term
 norm :: HOAS -> Defs -> HOAS
@@ -329,19 +204,13 @@
     go :: HOAS -> (STRef s (Set CID)) -> ST s HOAS
     go term seen = do
       let step = whnf term defs
-<<<<<<< HEAD
       let termHash = hash term 0
       let stepHash = hash step 0
-=======
-      let termHash = hash term
-      let stepHash = hash step
->>>>>>> 7ddbee69
       seenSet <- readSTRef seen
       if | termHash `Set.member` seenSet -> return step
          | stepHash `Set.member` seenSet -> return step
          | otherwise -> do
              modifySTRef' seen ((Set.insert termHash) . (Set.insert stepHash))
-<<<<<<< HEAD
              next step seen
 
     next :: HOAS -> (STRef s (Set CID)) -> ST s HOAS
@@ -354,12 +223,6 @@
         return $ AllH s n u t' (\s x -> unsafePerformST $ go (b s x) seen)
       AppH f a -> AppH <$> (go f seen) <*> (go a seen)
       _        -> return step
-=======
-             case step of
-               LamH n b -> return $ LamH n (\x -> unsafePerformST (go (b x) seen))
-               AppH f a -> AppH <$> (go f seen) <*> (go a seen)
-               _        -> return step
->>>>>>> 7ddbee69
 
 catchDerefErr :: Except DerefErr a -> IO a
 catchDerefErr x = do
@@ -380,7 +243,6 @@
   defs  <- pFile file
   cid   <- catchDerefErr (indexLookup name defs)
   def   <- catchDerefErr (derefHOAS name cid defs)
-<<<<<<< HEAD
   return $ norm def defs
 
 ---- | Read, eval and print a `HOAS` from a file
@@ -541,13 +403,4 @@
         unless (π' ≤# π) (throwError (QuantityMismatch ctx π' π))
         return (multiplyCtx ρ (addCtx ctx ctx'), typ)
   TypH -> return (ctx, TypH)
-  _ -> throwError $ CustomErr ctx "can't infer type"
-=======
-  return $ whnf def defs
-
--- | Read, eval and print a `HOAS` from a file
---evalPrintFile :: FilePath -> IO ()
---evalPrintFile file = do
---  term <- evalFile file
---  putStrLn $ T.unpack $ printHOAS term
->>>>>>> 7ddbee69
+  _ -> throwError $ CustomErr ctx "can't infer type"