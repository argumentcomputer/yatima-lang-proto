--- conflicted
+++ resolved
@@ -37,48 +37,30 @@
 
     go :: Term -> Text
     go t = case t of
-<<<<<<< HEAD
-      Var n          -> n
-      Ref n          -> n
-      Lam n b        -> T.concat ["λ", lams n b]
-      App f a        -> apps f a
-      All "" n u t b -> T.concat ["∀", alls n u t b]
-      All s n u t b  -> T.concat ["@", s, " ∀", alls n u t b]
-      Typ            -> "Type"
-      Let n u t x b  -> T.concat ["let ",uses u,name n,": ",go t," = ",go x,";\n",go b]
+      Hol name                     -> T.concat ["?", name]
+      Var name                     -> name
+      Ref name                     -> name
+      All ""   name used bind body -> T.concat ["∀ ", alls name used bind body]
+      All self name used bind body ->
+        T.concat ["@", self, "∀ ", alls name used bind body]
+      Lam name body           -> T.concat ["λ ", lams name body]
+      App func argm           -> apps func argm
+      Let name used typ_ expr body  -> T.concat
+        ["let ", uses used, name, ": ", go typ_, " = ", go expr, ";\n", go body]
+      Any                     -> "*"
 
     lams :: Name -> Term -> Text
-    lams n b = case b of
-       Lam n' b' -> T.concat [" ", n, lams n' b']
-       _         -> T.concat [" ", n, " => ", go b]
-       where
+    lams name (Lam name' body') = T.concat [" ", name, lams name' body']
+    lams name body              = T.concat [" ", name, " => ", go body]
 
     alls :: Name -> Uses -> Term -> Term -> Text
-    alls n u t b = case b of
-      All _ n' u' t' b' -> T.concat [txt, alls n' u' t' b']
-      _                 -> T.concat [txt, " -> ", go b]
-      where
-        txt = case (n, u, t) of
-          ("", Many, t) -> T.concat [" ", go t]
-          _             -> T.concat [" (", uses u, n,": ", go t,")"]
-=======
-      Hol name                -> T.concat ["?", name]
-      Var name                -> name
-      All name uses bind body -> T.concat ["∀ ", alls name bind body]
-      Lam name body           -> T.concat ["λ ", lams name body]
-      App func argm           -> apps func argm
-      Any                     -> "*"
+    alls name used bind (All "" name' used' bind' body') = T.concat 
+      [allHead name used bind, alls name' used' bind' body']
+    alls name used bind body = T.concat 
+      [allHead name used bind, " -> ", go body]
 
-    alls :: Name -> Term -> Term -> Text
-    alls name bind body = case body of
-      All name' uses' bind' body' -> T.concat ["(", name, ": ", go bind, ") ", alls name' bind' body']
-      _                           -> T.concat ["(", name, ": ", go bind, ") => ", go body]
-
-    lams :: Name -> Term -> Text
-    lams n b = case b of
-      Lam n' b' -> T.concat [n, " ", lams n' b']
-      _         -> T.concat [n, " => ", go b]
->>>>>>> e7e75e5d
+    allHead ""   Many body = T.concat [" ", go t]
+    allHead name used body = T.concat [" (", uses used, name,": ", go body,")"]
 
     apps :: Term -> Term -> Text
     apps f a = case (f,a) of
