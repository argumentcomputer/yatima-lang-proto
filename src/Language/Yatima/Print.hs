--- conflicted
+++ resolved
@@ -8,13 +8,19 @@
 -}
 module Language.Yatima.Print
   ( prettyTerm
+  , prettyDef
+  , prettyDefs
   ) where
 
 import           Data.Text                  (Text)
 import qualified Data.Text                  as T hiding (find)
+import           Data.Map                  (Map)
+import qualified Data.Map                  as M
+
+import           Control.Monad.Except
 
 import Language.Yatima.Term
-import Language.Yatima.Term
+import Language.Yatima.Defs
 
 -- | Pretty-printer for terms
 prettyTerm :: Term -> Text
@@ -31,12 +37,8 @@
 
     go :: Term -> Text
     go t = case t of
-<<<<<<< HEAD
-      Var n   -> n
-      Lam n b -> T.concat ["λ ", lams n b]
-      App f a -> apps f a
-=======
       Var n          -> n
+      Ref n          -> n
       Lam n ut b     -> T.concat ["λ", lams n ut b]
       App f a        -> apps f a
       All "" n u t b -> T.concat ["∀", alls n u t b]
@@ -52,7 +54,6 @@
          txt = case ut of
             Nothing    -> T.concat [" ", n]
             Just (u,t) -> T.concat [" (", uses u, n,": ", go t,")"]
->>>>>>> db1e389a
 
     alls :: Name -> Uses -> Term -> Term -> Text
     alls n u t b = case b of
@@ -70,4 +71,25 @@
     apps f  a@(Lam _ _ _)     = T.concat [go f, " (", go a, ")"]
     apps f (App af aa)        = T.concat [go f, " ", "(", apps af aa,")"]
     apps (App af aa) a        = T.concat [apps af aa, " ", go a]
-    apps f a                  = T.concat [go f, " ", go a]+    apps f a                  = T.concat [go f, " ", go a]
+
+
+prettyDef :: Def -> Text
+prettyDef (Def name term typ_) = T.concat 
+  [ name, "\n"
+  , "  : ", prettyTerm $ typ_, "\n"
+  , "  = ", prettyTerm $ term
+  ]
+
+prettyDefs :: Defs -> Either DerefErr Text
+prettyDefs ds = M.foldrWithKey go (Right "") (_index ds)
+  where
+    go :: Name -> CID -> Either DerefErr Text -> Either DerefErr Text
+    go n c (Left e)    = Left e
+    go n c (Right txt) = case runExcept (derefDef n c ds) of
+      Left e   -> Left e
+      Right d  -> return $ T.concat
+        [ txt,"\n"
+        , n,"#", T.pack $ show c,"\n"
+        , prettyDef d, "\n"
+        ]