--- conflicted
+++ resolved
@@ -50,13 +50,8 @@
 prettyFile root file = do
   index <- _index . snd <$> (loadFile root file)
   cache <- readCache
-<<<<<<< HEAD
-  defs  <- catchIPLDErr $ indexToDefs index cache
+  defs  <- catchErr $ indexToDefs index cache
   M.traverseWithKey (go index) defs
-=======
-  defs  <- catchErr $ indexToDefs index cache
-  forM_ defs (go index)
->>>>>>> 1baa9366
   return ()
   where
     go :: Index -> Name -> Def -> IO ()
@@ -71,25 +66,21 @@
   (cid,p) <- loadFile root file
   let index = _index p
   cache <- readCache
-  forM_ (M.toList $ index) (checkRef index cache)
+  forM_ (M.toList $ (_byName index)) (checkRef index cache)
   return (cid,p)
-  where
-    checkRef ::  Index -> Cache -> (Name, CID) -> IO ()
-    checkRef index cache (name,cid) = do
-      def  <- liftIO $ catchErr $ derefMetaDefCID name cid index cache
-      defs <- liftIO $ catchErr $ indexToDefs index cache
-      let (trm,typ) = defToHoas def
-      case runExcept $ Core.check defs Ctx.empty Once trm typ of
-        Left  e -> putStrLn $ T.unpack $ T.concat 
-            ["\ESC[31m\STX✗\ESC[m\STX ", name, "\n"
-            , printCIDBase32 cid, "\n"
-            , T.pack $ show e]
-        Right (_,t) -> putStrLn $ T.unpack $ T.concat
-            ["\ESC[32m\STX✓\ESC[m\STX ",name, ": ", Core.printHOAS t]
-<<<<<<< HEAD
-  forM_ (M.toList $ (_byName index)) func
-=======
->>>>>>> 1baa9366
+
+checkRef ::  Index -> Cache -> (Name, CID) -> IO ()
+checkRef index cache (name,cid) = do
+  def  <- liftIO $ catchErr $ derefMetaDefCID name cid index cache
+  defs <- liftIO $ catchErr $ indexToDefs index cache
+  let (trm,typ) = defToHoas name def
+  case runExcept $ Core.check defs Ctx.empty Once trm typ of
+    Left  e -> putStrLn $ T.unpack $ T.concat 
+        ["\ESC[31m\STX✗\ESC[m\STX ", name, "\n"
+        , printCIDBase32 cid, "\n"
+        , T.pack $ show e]
+    Right (_,t) -> putStrLn $ T.unpack $ T.concat
+        ["\ESC[32m\STX✓\ESC[m\STX ",name, ": ", Core.printHOAS t]
 
 catchErr:: Show e => Except e a -> IO a
 catchErr x = do
@@ -106,7 +97,7 @@
   cid   <- catchErr (indexLookup name index)
   def   <- catchErr (derefMetaDefCID name cid index cache)
   defs  <- catchErr (indexToDefs index cache)
-  return $ Core.norm defs (fst $ defToHoas def)
+  return $ Core.norm defs (fst $ defToHoas name def)
 
 whnf :: Defs -> Term -> Term
 whnf defs =
