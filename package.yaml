--- conflicted
+++ resolved
@@ -23,13 +23,8 @@
     - Yatima.DagAST
     - Yatima.DagJSON
     - Yatima.Import
-<<<<<<< HEAD
-=======
     - Yatima.IR
     - Yatima.Compiler.Scheme
-    - Yatima.Core
-    - Yatima.Ctx
->>>>>>> 620071c5
     - Yatima.IPFS
     - Yatima.IPLD
     - Yatima.Literal
