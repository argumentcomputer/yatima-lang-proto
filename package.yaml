name:           yatima
version:        0.1.0.0
homepage:       "moonad/yatima"
author:         "Gabriel Barreto, John C. Burnham, Victor Maia"
maintainer:     john@sunshinecybernetics.com
copyright:      2020 Sunshine Cybernetics

extra-source-files:
- README.md
- LICENSE

description:
  Please see the README on GitHub at <https://github.com/moonad/yatima#readme>

library:
  source-dirs: src
  exposed-modules:
    - Language.Yatima.Term
    - Language.Yatima.Defs
    - Language.Yatima.CID
<<<<<<< HEAD
    - Language.Yatima.Uses
=======
>>>>>>> 7ddbee69
    - Language.Yatima.Print
    - Language.Yatima.Parse
    - Language.Yatima.HOAS
    - Language.Yatima.IPFS

  dependencies:
    - base >= 4.7 && < 5
    - containers
    - text
    - mtl
    - megaparsec
    - serialise
    - bytestring
    - base16-bytestring
    - multibase
    - cryptonite
    - multihash-cryptonite
    - ipld-cid
    - unsafeperformst
    - aeson
    - servant
    - servant-client
    - http-client
    - cborg
    - ipfs-api


  default-extensions:
    - OverloadedStrings
    - GADTSyntax
    - StandaloneDeriving
    - MultiWayIf
<<<<<<< HEAD
    - TupleSections
=======

executables:
  yide:
    main: Main.hs
    source-dirs: yide
    dependencies:
      - base >= 4.7 && < 5
      - containers
      - text
      - yatima
      - mtl
      - megaparsec
      - haskeline
      - process
      # - serialise
      # - bytestring
      # - base16-bytestring
      # - multibase
      # - cryptonite
      # - multihash-cryptonite
      # - ipld-cid
      # - unsafeperformst
      # - aeson
      # - servant
      # - servant-client
      # - http-client
      # - cborg
      # - ipfs-api
    default-extensions:
      - OverloadedStrings
      - GADTSyntax
      - StandaloneDeriving
      - MultiWayIf
>>>>>>> 7ddbee69
<|MERGE_RESOLUTION|>--- conflicted
+++ resolved
@@ -18,10 +18,7 @@
     - Language.Yatima.Term
     - Language.Yatima.Defs
     - Language.Yatima.CID
-<<<<<<< HEAD
     - Language.Yatima.Uses
-=======
->>>>>>> 7ddbee69
     - Language.Yatima.Print
     - Language.Yatima.Parse
     - Language.Yatima.HOAS
@@ -54,9 +51,7 @@
     - GADTSyntax
     - StandaloneDeriving
     - MultiWayIf
-<<<<<<< HEAD
     - TupleSections
-=======
 
 executables:
   yide:
@@ -90,4 +85,3 @@
       - GADTSyntax
       - StandaloneDeriving
       - MultiWayIf
->>>>>>> 7ddbee69
